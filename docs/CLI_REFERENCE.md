# CLI Command Reference

**For:** AI agents and developers using bd command-line interface  
**Version:** 0.21.0+

## Quick Navigation

- [Basic Operations](#basic-operations)
- [Issue Management](#issue-management)
- [Dependencies & Labels](#dependencies--labels)
- [Filtering & Search](#filtering--search)
- [Advanced Operations](#advanced-operations)
- [Database Management](#database-management)
- [Setup & Integration](#setup--integration)

## Basic Operations

### Check Status

```bash
# Check database path and daemon status
bd info --json

# Example output:
# {
#   "database_path": "/path/to/.beads/beads.db",
#   "issue_prefix": "bd",
#   "daemon_running": true,
#   "agent_mail_enabled": false
# }
```

### Find Work

```bash
# Find ready work (no blockers)
bd ready --json

# Find stale issues (not updated recently)
bd stale --days 30 --json                    # Default: 30 days
bd stale --days 90 --status in_progress --json  # Filter by status
bd stale --limit 20 --json                   # Limit results
```

## Issue Management

### Create Issues

```bash
# Basic creation
# IMPORTANT: Always quote titles and descriptions with double quotes
bd create "Issue title" -t bug|feature|task -p 0-4 -d "Description" --json

# Create with explicit ID (for parallel workers)
bd create "Issue title" --id worker1-100 -p 1 --json

# Create with labels (--labels or --label work)
bd create "Issue title" -t bug -p 1 -l bug,critical --json
bd create "Issue title" -t bug -p 1 --label bug,critical --json

# Examples with special characters (all require quoting):
bd create "Fix: auth doesn't validate tokens" -t bug -p 1 --json
bd create "Add support for OAuth 2.0" -d "Implement RFC 6749 (OAuth 2.0 spec)" --json

# Create multiple issues from markdown file
bd create -f feature-plan.md --json

# Create epic with hierarchical child tasks
bd create "Auth System" -t epic -p 1 --json         # Returns: bd-a3f8e9
bd create "Login UI" -p 1 --json                     # Auto-assigned: bd-a3f8e9.1
bd create "Backend validation" -p 1 --json           # Auto-assigned: bd-a3f8e9.2
bd create "Tests" -p 1 --json                        # Auto-assigned: bd-a3f8e9.3

# Create and link discovered work (one command)
bd create "Found bug" -t bug -p 1 --deps discovered-from:<parent-id> --json
```

### Update Issues

```bash
# Update one or more issues
bd update <id> [<id>...] --status in_progress --json
bd update <id> [<id>...] --priority 1 --json

# Edit issue fields in $EDITOR (HUMANS ONLY - not for agents)
# NOTE: This command is intentionally NOT exposed via the MCP server
# Agents should use 'bd update' with field-specific parameters instead
bd edit <id>                    # Edit description
bd edit <id> --title            # Edit title
bd edit <id> --design           # Edit design notes
bd edit <id> --notes            # Edit notes
bd edit <id> --acceptance       # Edit acceptance criteria
```

### Close/Reopen Issues

```bash
# Complete work (supports multiple IDs)
bd close <id> [<id>...] --reason "Done" --json

# Reopen closed issues (supports multiple IDs)
bd reopen <id> [<id>...] --reason "Reopening" --json
```

### View Issues

```bash
# Show dependency tree
bd dep tree <id>

# Get issue details (supports multiple IDs)
bd show <id> [<id>...] --json
```

## Dependencies & Labels

### Dependencies

```bash
# Link discovered work (old way - two commands)
bd dep add <discovered-id> <parent-id> --type discovered-from

# Create and link in one command (new way - preferred)
bd create "Issue title" -t bug -p 1 --deps discovered-from:<parent-id> --json
```

### Labels

```bash
# Label management (supports multiple IDs)
bd label add <id> [<id>...] <label> --json
bd label remove <id> [<id>...] <label> --json
bd label list <id> --json
bd label list-all --json
```

## Filtering & Search

### Basic Filters

```bash
# Filter by status, priority, type
bd list --status open --priority 1 --json               # Status and priority
bd list --assignee alice --json                         # By assignee
bd list --type bug --json                               # By issue type
bd list --id bd-123,bd-456 --json                       # Specific IDs
```

### Label Filters

```bash
# Labels (AND: must have ALL)
bd list --label bug,critical --json

# Labels (OR: has ANY)
bd list --label-any frontend,backend --json
```

### Text Search

```bash
# Title search (substring)
bd list --title "auth" --json

# Pattern matching (case-insensitive substring)
bd list --title-contains "auth" --json                  # Search in title
bd list --desc-contains "implement" --json              # Search in description
bd list --notes-contains "TODO" --json                  # Search in notes
```

### Date Range Filters

```bash
# Date range filters (YYYY-MM-DD or RFC3339)
bd list --created-after 2024-01-01 --json               # Created after date
bd list --created-before 2024-12-31 --json              # Created before date
bd list --updated-after 2024-06-01 --json               # Updated after date
bd list --updated-before 2024-12-31 --json              # Updated before date
bd list --closed-after 2024-01-01 --json                # Closed after date
bd list --closed-before 2024-12-31 --json               # Closed before date
```

### Empty/Null Checks

```bash
# Empty/null checks
bd list --empty-description --json                      # Issues with no description
bd list --no-assignee --json                            # Unassigned issues
bd list --no-labels --json                              # Issues with no labels
```

### Priority Ranges

```bash
# Priority ranges
bd list --priority-min 0 --priority-max 1 --json        # P0 and P1 only
bd list --priority-min 2 --json                         # P2 and below
```

### Combine Filters

```bash
# Combine multiple filters
bd list --status open --priority 1 --label-any urgent,critical --no-assignee --json
```

## Global Flags

Global flags work with any bd command and must appear **before** the subcommand.

### Sandbox Mode

**Auto-detection (v0.21.1+):** bd automatically detects sandboxed environments and enables sandbox mode.

When detected, you'll see: `ℹ️  Sandbox detected, using direct mode`

**Manual override:**

```bash
# Explicitly enable sandbox mode
bd --sandbox <command>

# Equivalent to combining these flags:
bd --no-daemon --no-auto-flush --no-auto-import <command>
```

**What it does:**
- Disables daemon (uses direct SQLite mode)
- Disables auto-export to JSONL
- Disables auto-import from JSONL

**When to use:** Sandboxed environments where daemon can't be controlled (permission restrictions), or when auto-detection doesn't trigger.

### Staleness Control

```bash
# Skip staleness check (emergency escape hatch)
bd --allow-stale <command>

# Example: access database even if out of sync with JSONL
bd --allow-stale ready --json
bd --allow-stale list --status open --json
```

**Shows:** `⚠️  Staleness check skipped (--allow-stale), data may be out of sync`

**⚠️ Caution:** May show stale or incomplete data. Use only when stuck and other options fail.

### Force Import

```bash
# Force metadata update even when DB appears synced
bd import --force -i .beads/beads.jsonl
```

**When to use:** `bd import` reports "0 created, 0 updated" but staleness errors persist.

**Shows:** `Metadata updated (database already in sync with JSONL)`

### Other Global Flags

```bash
# JSON output for programmatic use
bd --json <command>

# Force direct mode (bypass daemon)
bd --no-daemon <command>

# Disable auto-sync
bd --no-auto-flush <command>    # Disable auto-export to JSONL
bd --no-auto-import <command>   # Disable auto-import from JSONL

# Custom database path
bd --db /path/to/.beads/beads.db <command>

# Custom actor for audit trail
bd --actor alice <command>
```

**See also:**
- [TROUBLESHOOTING.md - Sandboxed environments](TROUBLESHOOTING.md#sandboxed-environments-codex-claude-code-etc) for detailed sandbox troubleshooting
- [DAEMON.md](DAEMON.md) for daemon mode details

## Advanced Operations

### Cleanup

```bash
# Clean up closed issues (bulk deletion)
bd cleanup --force --json                                   # Delete ALL closed issues
bd cleanup --older-than 30 --force --json                   # Delete closed >30 days ago
bd cleanup --dry-run --json                                 # Preview what would be deleted
bd cleanup --older-than 90 --cascade --force --json         # Delete old + dependents
```

### Duplicate Detection & Merging

```bash
# Find and merge duplicate issues
bd duplicates                                          # Show all duplicates
bd duplicates --auto-merge                             # Automatically merge all
bd duplicates --dry-run                                # Preview merge operations

# Merge specific duplicate issues
bd merge <source-id...> --into <target-id> --json      # Consolidate duplicates
bd merge bd-42 bd-43 --into bd-41 --dry-run            # Preview merge
```

### Compaction (Memory Decay)

```bash
# Agent-driven compaction
bd compact --analyze --json                           # Get candidates for review
bd compact --analyze --tier 1 --limit 10 --json       # Limited batch
bd compact --apply --id bd-42 --summary summary.txt   # Apply compaction
bd compact --apply --id bd-42 --summary - < summary.txt  # From stdin
bd compact --stats --json                             # Show statistics

# Legacy AI-powered compaction (requires ANTHROPIC_API_KEY)
bd compact --auto --dry-run --all                     # Preview
bd compact --auto --all --tier 1                      # Auto-compact tier 1

# Restore compacted issue from git history
bd restore <id>  # View full history at time of compaction
```

### Rename Prefix

```bash
# Rename issue prefix (e.g., from 'knowledge-work-' to 'kw-')
bd rename-prefix kw- --dry-run  # Preview changes
bd rename-prefix kw- --json     # Apply rename
```

## Database Management

### Import/Export

```bash
# Import issues from JSONL
bd import -i .beads/issues.jsonl --dry-run      # Preview changes
bd import -i .beads/issues.jsonl                # Import and update issues
bd import -i .beads/issues.jsonl --dedupe-after # Import + detect duplicates

# Handle missing parents during import
bd import -i issues.jsonl --orphan-handling allow      # Default: import orphans without validation
bd import -i issues.jsonl --orphan-handling resurrect  # Auto-resurrect deleted parents as tombstones
bd import -i issues.jsonl --orphan-handling skip       # Skip orphans with warning
bd import -i issues.jsonl --orphan-handling strict     # Fail if parent is missing

# Configure default orphan handling behavior
bd config set import.orphan_handling "resurrect"
bd sync  # Now uses resurrect mode by default
```

**Orphan handling modes:**

- **`allow` (default)** - Import orphaned children without parent validation. Most permissive, ensures no data loss even if hierarchy is temporarily broken.
- **`resurrect`** - Search JSONL history for deleted parents and recreate them as tombstones (Status=Closed, Priority=4). Preserves hierarchy with minimal data. Dependencies are also resurrected on best-effort basis.
- **`skip`** - Skip orphaned children with warning. Partial import succeeds but some issues are excluded.
- **`strict`** - Fail import immediately if a child's parent is missing. Use when database integrity is critical.

**When to use:**
- Use `allow` (default) for daily imports and auto-sync
- Use `resurrect` when importing from databases with deleted parents
- Use `strict` for controlled imports requiring guaranteed parent existence
- Use `skip` rarely - only for selective imports

See [CONFIG.md](CONFIG.md#example-import-orphan-handling) and [TROUBLESHOOTING.md](TROUBLESHOOTING.md#import-fails-with-missing-parent-errors) for more details.

### Migration

```bash
# Migrate databases after version upgrade
bd migrate                                             # Detect and migrate old databases
bd migrate --dry-run                                   # Preview migration
bd migrate --cleanup --yes                             # Migrate and remove old files

# AI-supervised migration (check before running bd migrate)
bd migrate --inspect --json                            # Show migration plan for AI agents
bd info --schema --json                                # Get schema, tables, config, sample IDs
```

**Migration workflow for AI agents:**

1. Run `--inspect` to see pending migrations and warnings
2. Check for `missing_config` (like issue_prefix)
3. Review `invariants_to_check` for safety guarantees
4. If warnings exist, fix config issues first
5. Then run `bd migrate` safely

**Migration safety invariants:**

- **required_config_present**: Ensures issue_prefix and schema_version are set
- **foreign_keys_valid**: No orphaned dependencies or labels
- **issue_count_stable**: Issue count doesn't decrease unexpectedly

These invariants prevent data loss and would have caught issues like GH #201 (missing issue_prefix after migration).

### Daemon Management

See [docs/DAEMON.md](DAEMON.md) for complete daemon management reference.

```bash
# List all running daemons
bd daemons list --json

# Check health (version mismatches, stale sockets)
bd daemons health --json

# Stop/restart specific daemon
bd daemons stop /path/to/workspace --json
bd daemons restart 12345 --json  # By PID

# View daemon logs
bd daemons logs /path/to/workspace -n 100
bd daemons logs 12345 -f  # Follow mode

# Stop all daemons
bd daemons killall --json
bd daemons killall --force --json  # Force kill if graceful fails
```

### Sync Operations

```bash
# Manual sync (force immediate export/import/commit/push)
bd sync

# What it does:
# 1. Export pending changes to JSONL
# 2. Commit to git
# 3. Pull from remote
# 4. Import any updates
# 5. Push to remote
```

## Issue Types

- `bug` - Something broken that needs fixing
- `feature` - New functionality
- `task` - Work item (tests, docs, refactoring)
- `epic` - Large feature composed of multiple issues (supports hierarchical children)
- `chore` - Maintenance work (dependencies, tooling)

**Hierarchical children:** Epics can have child issues with dotted IDs (e.g., `bd-a3f8e9.1`, `bd-a3f8e9.2`). Children are auto-numbered sequentially. Up to 3 levels of nesting supported.

## Priorities

- `0` - Critical (security, data loss, broken builds)
- `1` - High (major features, important bugs)
- `2` - Medium (nice-to-have features, minor bugs)
- `3` - Low (polish, optimization)
- `4` - Backlog (future ideas)

## Dependency Types

- `blocks` - Hard dependency (issue X blocks issue Y)
- `related` - Soft relationship (issues are connected)
- `parent-child` - Epic/subtask relationship
- `discovered-from` - Track issues discovered during work

Only `blocks` dependencies affect the ready work queue.

**Note:** When creating an issue with a `discovered-from` dependency, the new issue automatically inherits the parent's `source_repo` field.

## Output Formats

### JSON Output (Recommended for Agents)

Always use `--json` flag for programmatic use:

```bash
# Single issue
bd show bd-42 --json

# List of issues
bd ready --json

# Operation result
bd create "Issue" -p 1 --json
```

### Human-Readable Output

Default output without `--json`:

```bash
bd ready
# bd-42  Fix authentication bug  [P1, bug, in_progress]
# bd-43  Add user settings page  [P2, feature, open]
```

## Common Patterns for AI Agents

### Claim and Complete Work

```bash
# 1. Find available work
bd ready --json

# 2. Claim issue
bd update bd-42 --status in_progress --json

# 3. Work on it...

# 4. Close when done
bd close bd-42 --reason "Implemented and tested" --json
```

### Discover and Link Work

```bash
# While working on bd-100, discover a bug

# Old way (two commands):
bd create "Found auth bug" -t bug -p 1 --json  # Returns bd-101
bd dep add bd-101 bd-100 --type discovered-from

# New way (one command):
bd create "Found auth bug" -t bug -p 1 --deps discovered-from:bd-100 --json
```

### Batch Operations

```bash
# Update multiple issues at once
bd update bd-41 bd-42 bd-43 --priority 0 --json

# Close multiple issues
bd close bd-41 bd-42 bd-43 --reason "Batch completion" --json

# Add label to multiple issues
bd label add bd-41 bd-42 bd-43 urgent --json
```

### Session Workflow

```bash
# Start of session
bd ready --json  # Find work

# During session
bd create "..." -p 1 --json
bd update bd-42 --status in_progress --json
# ... work ...

# End of session (IMPORTANT!)
bd sync  # Force immediate sync, bypass debounce
```

**ALWAYS run `bd sync` at end of agent sessions** to ensure changes are committed/pushed immediately.

## Setup & Integration

Configure beads integration with AI coding tools:

```bash
# Setup integration
bd setup claude    # Claude Code hooks (SessionStart/PreCompact)
bd setup cursor    # Cursor IDE rules file
bd setup aider     # Aider configuration

# Check/remove integration
bd setup claude --check      # Verify installation
bd setup claude --remove     # Remove hooks
bd setup claude --project    # Project-only (not global)
```

See [SETUP.md](SETUP.md) for detailed documentation on each integration.

## See Also

- [AGENTS.md](../AGENTS.md) - Main agent workflow guide
- [DAEMON.md](DAEMON.md) - Daemon management and event-driven mode
- [GIT_INTEGRATION.md](GIT_INTEGRATION.md) - Git workflows and merge strategies
<<<<<<< HEAD
- [LABELS.md](LABELS.md) - Label system guide
=======
- [LABELS.md](../LABELS.md) - Label system guide
- [SETUP.md](SETUP.md) - AI tool integration setup
>>>>>>> 1016559a
- [README.md](../README.md) - User documentation<|MERGE_RESOLUTION|>--- conflicted
+++ resolved
@@ -574,10 +574,6 @@
 - [AGENTS.md](../AGENTS.md) - Main agent workflow guide
 - [DAEMON.md](DAEMON.md) - Daemon management and event-driven mode
 - [GIT_INTEGRATION.md](GIT_INTEGRATION.md) - Git workflows and merge strategies
-<<<<<<< HEAD
-- [LABELS.md](LABELS.md) - Label system guide
-=======
 - [LABELS.md](../LABELS.md) - Label system guide
 - [SETUP.md](SETUP.md) - AI tool integration setup
->>>>>>> 1016559a
 - [README.md](../README.md) - User documentation