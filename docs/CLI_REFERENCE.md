--- conflicted
+++ resolved
@@ -11,11 +11,7 @@
 - [Filtering & Search](#filtering--search)
 - [Advanced Operations](#advanced-operations)
 - [Database Management](#database-management)
-<<<<<<< HEAD
-- [Setup & Integration](#setup--integration)
-=======
 - [Editor Integration](#editor-integration)
->>>>>>> 39a58fd0
 
 ## Basic Operations
 
@@ -555,25 +551,6 @@
 
 **ALWAYS run `bd sync` at end of agent sessions** to ensure changes are committed/pushed immediately.
 
-<<<<<<< HEAD
-## Setup & Integration
-
-Configure beads integration with AI coding tools:
-
-```bash
-# Setup integration
-bd setup claude    # Claude Code hooks (SessionStart/PreCompact)
-bd setup cursor    # Cursor IDE rules file
-bd setup aider     # Aider configuration
-
-# Check/remove integration
-bd setup claude --check      # Verify installation
-bd setup claude --remove     # Remove hooks
-bd setup claude --project    # Project-only (not global)
-```
-
-See [SETUP.md](SETUP.md) for detailed documentation on each integration.
-=======
 ## Editor Integration
 
 ### Setup Commands
@@ -611,7 +588,6 @@
 - [INSTALLING.md](INSTALLING.md#ide-and-editor-integrations) - Installation guide
 - [AIDER_INTEGRATION.md](AIDER_INTEGRATION.md) - Detailed Aider guide
 - [CLAUDE_INTEGRATION.md](CLAUDE_INTEGRATION.md) - Claude integration design
->>>>>>> 39a58fd0
 
 ## See Also
 
@@ -619,5 +595,4 @@
 - [DAEMON.md](DAEMON.md) - Daemon management and event-driven mode
 - [GIT_INTEGRATION.md](GIT_INTEGRATION.md) - Git workflows and merge strategies
 - [LABELS.md](../LABELS.md) - Label system guide
-- [SETUP.md](SETUP.md) - AI tool integration setup
 - [README.md](../README.md) - User documentation