--- conflicted
+++ resolved
@@ -1395,16 +1395,12 @@
 	return nil // No existing data found, safe to init
 }
 
-<<<<<<< HEAD
-
-=======
 // countIssuesInJSONLFile counts the number of issues in a JSONL file.
 // Delegates to countJSONLIssues in doctor.go.
 func countIssuesInJSONLFile(jsonlPath string) int {
 	count, _, _ := countJSONLIssues(jsonlPath)
 	return count
 }
->>>>>>> 078efdf0
 
 // setupClaudeSettings creates or updates .claude/settings.local.json with onboard instruction
 func setupClaudeSettings(verbose bool) error {
