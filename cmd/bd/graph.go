--- conflicted
+++ resolved
@@ -99,7 +99,7 @@
 		}
 
 		// Render ASCII graph
-		renderGraph(layout)
+		renderGraph(layout, nil)
 	},
 }
 
@@ -277,11 +277,7 @@
 }
 
 // renderGraph renders the ASCII visualization
-<<<<<<< HEAD
 func renderGraph(layout *GraphLayout, _ *TemplateSubgraph) {
-=======
-func renderGraph(layout *GraphLayout) {
->>>>>>> 9382aa34
 	if len(layout.Nodes) == 0 {
 		fmt.Println("Empty graph")
 		return
