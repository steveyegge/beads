--- conflicted
+++ resolved
@@ -23,17 +23,9 @@
     exit 0
 fi
 
-# Check if we're in a bd workspace with an actual database
-# Just having a .beads directory isn't enough - it must be properly initialized
+# Check if we're in a bd workspace
 if [ ! -d .beads ]; then
     # Not a bd workspace, nothing to do
-    exit 0
-fi
-
-# Verify beads is actually initialized (has database or config)
-# This handles the case where .beads was removed from git but directory lingers
-if [ ! -f .beads/beads.db ] && [ ! -f .beads/config.yaml ] && [ ! -f .beads/issues.jsonl ]; then
-    # Directory exists but beads not initialized, nothing to do
     exit 0
 fi
 
@@ -54,36 +46,18 @@
 # Flush pending changes to JSONL
 # Use --flush-only to skip git operations (we're already in a git hook)
 # Suppress output unless there's an error
-<<<<<<< HEAD
-# Note: We don't block commits on flush failure - beads issues shouldn't prevent code commits
-if ! bd sync --flush-only >/dev/null 2>&1; then
-    echo "Warning: Failed to flush bd changes to JSONL" >&2
-    echo "Run 'bd sync --flush-only' manually to diagnose" >&2
-    # Continue with commit - don't block code changes due to beads issues
-=======
 # Note: We warn but don't fail - this allows commits to proceed even if
 # beads has issues (e.g., user removed .beads from their branch)
 if ! bd sync --flush-only >/dev/null 2>&1; then
     echo "Warning: Failed to flush bd changes to JSONL" >&2
     echo "Run 'bd sync --flush-only' manually to diagnose" >&2
     # Don't block the commit - user may have removed beads or have other issues
->>>>>>> origin/bd-l0pg-slit
 fi
 
-# Stage all tracked JSONL files (issues.jsonl is canonical, beads.jsonl for backward compat, deletions.jsonl for deletion propagation)
-# For worktrees, .beads is in the main repo's working tree, not the worktree,
-# so we can't use git add. Skip staging for worktrees.
-if [ "$(git rev-parse --git-dir)" = "$(git rev-parse --git-common-dir)" ]; then
-    # Regular repo: files are in the working tree, safe to add
-    # git add is harmless if file doesn't exist
-    for f in .beads/beads.jsonl .beads/issues.jsonl .beads/deletions.jsonl; do
-        [ -f "$f" ] && git add "$f" 2>/dev/null || true
-    done
-else
-    # Worktree: .beads is in the main repo's working tree, not this worktree
-    # Git rejects adding files outside the worktree, so we skip it.
-    # The main repo will see the changes on the next pull/sync.
-    :  # do nothing
-fi
+# Stage all tracked JSONL files (beads.jsonl, issues.jsonl for backward compat, deletions.jsonl for deletion propagation)
+# git add is harmless if file doesn't exist
+for f in .beads/beads.jsonl .beads/issues.jsonl .beads/deletions.jsonl; do
+    [ -f "$f" ] && git add "$f" 2>/dev/null || true
+done
 
 exit 0