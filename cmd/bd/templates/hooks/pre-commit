--- conflicted
+++ resolved
@@ -1,10 +1,6 @@
 #!/bin/sh
 # bd-shim v1
-<<<<<<< HEAD
-# bd-hooks-version: 0.30.7
-=======
 # bd-hooks-version: 0.31.0
->>>>>>> 79191bf7
 #
 # bd (beads) pre-commit hook - thin shim
 #
