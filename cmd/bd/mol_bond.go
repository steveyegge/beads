--- conflicted
+++ resolved
@@ -89,13 +89,8 @@
 			fmt.Fprintf(os.Stderr, "Error: failed to open wisp storage: %v\n", err)
 			os.Exit(1)
 		}
-<<<<<<< HEAD
-		defer func() { _ = ephStore.Close() }()
-		targetStore = ephStore
-=======
-		defer wispStore.Close()
+		defer func() { _ = wispStore.Close() }()
 		targetStore = wispStore
->>>>>>> a49b9247
 
 		// Ensure wisp directory is gitignored
 		if err := beads.EnsureWispGitignore(); err != nil {
