--- conflicted
+++ resolved
@@ -7,11 +7,7 @@
 	"fmt"
 	"os"
 	"path/filepath"
-<<<<<<< HEAD
-	"sort"
-=======
 	"slices"
->>>>>>> ca1927bf
 	"strings"
 	"time"
 
@@ -942,17 +938,6 @@
 		fmt.Println(ui.RenderWarn(ui.IconWarn + "  WARNINGS"))
 
 		// Sort by severity: errors first, then warnings
-<<<<<<< HEAD
-		sort.Slice(warnings, func(i, j int) bool {
-			// Errors (statusError) come before warnings (statusWarning)
-			if warnings[i].Status == statusError && warnings[j].Status != statusError {
-				return true
-			}
-			if warnings[i].Status != statusError && warnings[j].Status == statusError {
-				return false
-			}
-			return false // maintain original order within same severity
-=======
 		slices.SortStableFunc(warnings, func(a, b doctorCheck) int {
 			// Errors (statusError) come before warnings (statusWarning)
 			if a.Status == statusError && b.Status != statusError {
@@ -962,7 +947,6 @@
 				return 1
 			}
 			return 0 // maintain original order within same severity
->>>>>>> ca1927bf
 		})
 
 		for i, check := range warnings {
