--- conflicted
+++ resolved
@@ -409,11 +409,7 @@
 // runPreCommitHook flushes pending changes to JSONL before commit.
 // Returns 0 on success (or if not applicable), non-zero on error.
 //
-<<<<<<< HEAD
-//nolint:unparam // Always returns 0 by design - warns but doesn't block commits
-=======
 //nolint:unparam // Always returns 0 by design - warnings don't block commits
->>>>>>> 79191bf7
 func runPreCommitHook() int {
 	// Check if we're in a bd workspace
 	if _, err := os.Stat(".beads"); os.IsNotExist(err) {
@@ -437,11 +433,7 @@
 	// Stage all tracked JSONL files
 	for _, f := range []string{".beads/beads.jsonl", ".beads/issues.jsonl", ".beads/deletions.jsonl", ".beads/interactions.jsonl"} {
 		if _, err := os.Stat(f); err == nil {
-<<<<<<< HEAD
-			// #nosec G204 -- f is a fixed string from the hardcoded slice above
-=======
 			// #nosec G204 - f is from hardcoded list above, not user input
->>>>>>> 79191bf7
 			gitAdd := exec.Command("git", "add", f)
 			_ = gitAdd.Run() // Ignore errors - file may not exist
 		}
@@ -453,11 +445,7 @@
 // runPostMergeHook imports JSONL after pull/merge.
 // Returns 0 on success (or if not applicable), non-zero on error.
 //
-<<<<<<< HEAD
-//nolint:unparam // Always returns 0 by design - warns but doesn't block merges
-=======
 //nolint:unparam // Always returns 0 by design - warnings don't block merges
->>>>>>> 79191bf7
 func runPostMergeHook() int {
 	// Skip during rebase
 	if isRebaseInProgress() {
@@ -522,11 +510,7 @@
 			files = append(files, f)
 		} else {
 			// Check if tracked by git
-<<<<<<< HEAD
-			// #nosec G204 -- f is a fixed string from the hardcoded slice above
-=======
 			// #nosec G204 - f is from hardcoded list above, not user input
->>>>>>> 79191bf7
 			checkCmd := exec.Command("git", "ls-files", "--error-unmatch", f)
 			if checkCmd.Run() == nil {
 				files = append(files, f)
@@ -540,11 +524,7 @@
 
 	// Check for uncommitted changes using git status
 	args := append([]string{"status", "--porcelain", "--"}, files...)
-<<<<<<< HEAD
-	// #nosec G204 -- args contains only fixed strings from hardcoded slice
-=======
 	// #nosec G204 - args built from hardcoded list and git subcommands
->>>>>>> 79191bf7
 	statusCmd := exec.Command("git", args...)
 	output, _ := statusCmd.Output()
 	if len(output) > 0 {
@@ -568,11 +548,7 @@
 // args: [previous-HEAD, new-HEAD, flag] where flag=1 for branch checkout
 // Returns 0 on success (or if not applicable), non-zero on error.
 //
-<<<<<<< HEAD
-//nolint:unparam // Always returns 0 by design - warns but doesn't block checkouts
-=======
 //nolint:unparam // Always returns 0 by design - warnings don't block checkouts
->>>>>>> 79191bf7
 func runPostCheckoutHook(args []string) int {
 	// Only run on branch checkouts (flag=1)
 	if len(args) >= 3 && args[2] != "1" {
