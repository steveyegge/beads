package main

import (
	"bufio"
	"bytes"
	"context"
	"encoding/json"
	"fmt"
	"os"
	"os/exec"
	"path/filepath"
	"sort"
	"strconv"
	"strings"
	"time"

	"github.com/spf13/cobra"
	"github.com/steveyegge/beads/internal/config"
	"github.com/steveyegge/beads/internal/configfile"
	"github.com/steveyegge/beads/internal/debug"
	"github.com/steveyegge/beads/internal/deletions"
	"github.com/steveyegge/beads/internal/git"
	"github.com/steveyegge/beads/internal/rpc"
	"github.com/steveyegge/beads/internal/syncbranch"
	"github.com/steveyegge/beads/internal/types"
)

var syncCmd = &cobra.Command{
	Use:   "sync",
	Short: "Synchronize issues with git remote",
	Long: `Synchronize issues with git remote in a single operation:
1. Export pending changes to JSONL
2. Commit changes to git
3. Pull from remote (with conflict resolution)
4. Import updated JSONL
5. Push local commits to remote

This command wraps the entire git-based sync workflow for multi-device use.

Use --squash to accumulate changes without committing (reduces commit noise).
Use --flush-only to just export pending changes to JSONL (useful for pre-commit hooks).
Use --import-only to just import from JSONL (useful after git pull).
Use --status to show diff between sync branch and main branch.
Use --merge to merge the sync branch back to main branch.`,
	Run: func(cmd *cobra.Command, _ []string) {
		CheckReadonly("sync")
		ctx := rootCtx

		message, _ := cmd.Flags().GetString("message")
		dryRun, _ := cmd.Flags().GetBool("dry-run")
		noPush, _ := cmd.Flags().GetBool("no-push")
		noPull, _ := cmd.Flags().GetBool("no-pull")
		renameOnImport, _ := cmd.Flags().GetBool("rename-on-import")
		flushOnly, _ := cmd.Flags().GetBool("flush-only")
		importOnly, _ := cmd.Flags().GetBool("import-only")
		status, _ := cmd.Flags().GetBool("status")
		merge, _ := cmd.Flags().GetBool("merge")
		fromMain, _ := cmd.Flags().GetBool("from-main")
		noGitHistory, _ := cmd.Flags().GetBool("no-git-history")
		squash, _ := cmd.Flags().GetBool("squash")
<<<<<<< HEAD
		// Recovery options (bd-vckm)
		resetRemote, _ := cmd.Flags().GetBool("reset-remote")
		forcePush, _ := cmd.Flags().GetBool("force-push")
=======
		checkIntegrity, _ := cmd.Flags().GetBool("check")
>>>>>>> e3b60919

		// bd-sync-corruption fix: Force direct mode for sync operations.
		// This prevents stale daemon SQLite connections from corrupting exports.
		// If the daemon was running but its database file was deleted and recreated
		// (e.g., during recovery), the daemon's SQLite connection points to the old
		// (deleted) file, causing export to return incomplete/corrupt data.
		// Using direct mode ensures we always read from the current database file.
		if daemonClient != nil {
			debug.Logf("sync: forcing direct mode for consistency")
			_ = daemonClient.Close()
			daemonClient = nil
		}

		// Resolve noGitHistory based on fromMain (fixes #417)
		noGitHistory = resolveNoGitHistoryForFromMain(fromMain, noGitHistory)

		// Find JSONL path
		jsonlPath := findJSONLPath()
		if jsonlPath == "" {
			fmt.Fprintf(os.Stderr, "Error: not in a bd workspace (no .beads directory found)\n")
			os.Exit(1)
		}

		// If status mode, show diff between sync branch and main
		if status {
			if err := showSyncStatus(ctx); err != nil {
				fmt.Fprintf(os.Stderr, "Error: %v\n", err)
				os.Exit(1)
			}
			return
		}

		// If check mode, run pre-sync integrity checks (bd-hlsw.1)
		if checkIntegrity {
			if err := showSyncIntegrityCheck(ctx, jsonlPath); err != nil {
				fmt.Fprintf(os.Stderr, "Error: %v\n", err)
				os.Exit(1)
			}
			return
		}

		// If merge mode, merge sync branch to main
		if merge {
			if err := mergeSyncBranch(ctx, dryRun); err != nil {
				fmt.Fprintf(os.Stderr, "Error: %v\n", err)
				os.Exit(1)
			}
			return
		}

		// If from-main mode, one-way sync from main branch (gt-ick9: ephemeral branch support)
		if fromMain {
			if err := doSyncFromMain(ctx, jsonlPath, renameOnImport, dryRun, noGitHistory); err != nil {
				fmt.Fprintf(os.Stderr, "Error: %v\n", err)
				os.Exit(1)
			}
			return
		}

		// Handle recovery options (bd-vckm)
		if resetRemote || forcePush {
			if err := handleSyncRecovery(ctx, jsonlPath, resetRemote, forcePush, renameOnImport, noGitHistory, dryRun); err != nil {
				fmt.Fprintf(os.Stderr, "Error: %v\n", err)
				os.Exit(1)
			}
			return
		}

		// If import-only mode, just import and exit
		if importOnly {
			if dryRun {
				fmt.Println("→ [DRY RUN] Would import from JSONL")
			} else {
				fmt.Println("→ Importing from JSONL...")
				if err := importFromJSONL(ctx, jsonlPath, renameOnImport, noGitHistory); err != nil {
					fmt.Fprintf(os.Stderr, "Error importing: %v\n", err)
					os.Exit(1)
				}
				fmt.Println("✓ Import complete")
			}
			return
		}

		// If flush-only mode, just export and exit
		if flushOnly {
			if dryRun {
				fmt.Println("→ [DRY RUN] Would export pending changes to JSONL")
			} else {
				if err := exportToJSONL(ctx, jsonlPath); err != nil {
					fmt.Fprintf(os.Stderr, "Error exporting: %v\n", err)
					os.Exit(1)
				}
			}
			return
		}

		// If squash mode, export to JSONL but skip git operations (bd-o2e)
		// This accumulates changes for a single commit later
		if squash {
			if dryRun {
				fmt.Println("→ [DRY RUN] Would export pending changes to JSONL (squash mode)")
			} else {
				fmt.Println("→ Exporting pending changes to JSONL (squash mode)...")
				if err := exportToJSONL(ctx, jsonlPath); err != nil {
					fmt.Fprintf(os.Stderr, "Error exporting: %v\n", err)
					os.Exit(1)
				}
				fmt.Println("✓ Changes accumulated in JSONL")
				fmt.Println("  Run 'bd sync' (without --squash) to commit all accumulated changes")
			}
			return
		}

		// Check if we're in a git repository
		if !isGitRepo() {
			fmt.Fprintf(os.Stderr, "Error: not in a git repository\n")
			fmt.Fprintf(os.Stderr, "Hint: run 'git init' to initialize a repository\n")
			os.Exit(1)
		}

		// Preflight: check for merge/rebase in progress
		if inMerge, err := gitHasUnmergedPaths(); err != nil {
			fmt.Fprintf(os.Stderr, "Error checking git state: %v\n", err)
			os.Exit(1)
		} else if inMerge {
			fmt.Fprintf(os.Stderr, "Error: unmerged paths or merge in progress\n")
			fmt.Fprintf(os.Stderr, "Hint: resolve conflicts, run 'bd import' if needed, then 'bd sync' again\n")
			os.Exit(1)
		}

		// Preflight: check for upstream tracking
		// If no upstream, automatically switch to --from-main mode (gt-ick9: ephemeral branch support)
		if !noPull && !gitHasUpstream() {
			if hasGitRemote(ctx) {
				// Remote exists but no upstream - use from-main mode
				fmt.Println("→ No upstream configured, using --from-main mode")
				// Force noGitHistory=true for auto-detected from-main mode (fixes #417)
				if err := doSyncFromMain(ctx, jsonlPath, renameOnImport, dryRun, true); err != nil {
					fmt.Fprintf(os.Stderr, "Error: %v\n", err)
					os.Exit(1)
				}
				return
			}
			// If no remote at all, gitPull/gitPush will gracefully skip
		}

		// Step 1: Export pending changes (but check for stale DB first)
		skipExport := false // Track if we should skip export due to ZFC import
		if dryRun {
			fmt.Println("→ [DRY RUN] Would export pending changes to JSONL")
		} else {
			// ZFC safety check (bd-l0r, bd-53c): if DB significantly diverges from JSONL,
			// force import first to sync with JSONL source of truth.
			// After import, skip export to prevent overwriting JSONL (JSONL is source of truth).
			//
			// bd-53c fix: Added REVERSE ZFC check - if JSONL has MORE issues than DB,
			// this indicates the DB is stale and exporting would cause data loss.
			// This catches the case where a fresh/stale clone tries to export an
			// empty or outdated database over a JSONL with many issues.
			if err := ensureStoreActive(); err == nil && store != nil {
				dbCount, err := countDBIssuesFast(ctx, store)
				if err == nil {
					jsonlCount, err := countIssuesInJSONL(jsonlPath)
					if err == nil && jsonlCount > 0 {
						// Case 1: DB has significantly more issues than JSONL
						// (original ZFC check - DB is ahead of JSONL)
						if dbCount > jsonlCount {
							divergence := float64(dbCount-jsonlCount) / float64(jsonlCount)
							if divergence > 0.5 { // >50% more issues in DB than JSONL
								fmt.Printf("→ DB has %d issues but JSONL has %d (stale JSONL detected)\n", dbCount, jsonlCount)
								fmt.Println("→ Importing JSONL first (ZFC)...")
								if err := importFromJSONL(ctx, jsonlPath, renameOnImport, noGitHistory); err != nil {
									fmt.Fprintf(os.Stderr, "Error importing (ZFC): %v\n", err)
									os.Exit(1)
								}
								// Skip export after ZFC import - JSONL is source of truth
								skipExport = true
								fmt.Println("→ Skipping export (JSONL is source of truth after ZFC import)")
							}
						}

						// Case 2 (bd-53c): JSONL has significantly more issues than DB
						// This is the DANGEROUS case - exporting would lose issues!
						// A stale/empty DB exporting over a populated JSONL causes data loss.
						if jsonlCount > dbCount && !skipExport {
							divergence := float64(jsonlCount-dbCount) / float64(jsonlCount)
							// Use stricter threshold for this dangerous case:
							// - Any loss > 20% is suspicious
							// - Complete loss (DB empty) is always blocked
							if dbCount == 0 || divergence > 0.2 {
								fmt.Printf("→ JSONL has %d issues but DB has only %d (stale DB detected - bd-53c)\n", jsonlCount, dbCount)
								fmt.Println("→ Importing JSONL first to prevent data loss...")
								if err := importFromJSONL(ctx, jsonlPath, renameOnImport, noGitHistory); err != nil {
									fmt.Fprintf(os.Stderr, "Error importing (reverse ZFC): %v\n", err)
									os.Exit(1)
								}
								// Skip export after import - JSONL is source of truth
								skipExport = true
								fmt.Println("→ Skipping export (JSONL is source of truth after reverse ZFC import)")
							}
						}
					}
				}

				// Case 3 (bd-f2f): JSONL content differs from DB (hash mismatch)
				// This catches the case where counts match but STATUS/content differs.
				// A stale DB exporting wrong status values over correct JSONL values
				// causes corruption that the 3-way merge propagates.
				//
				// Example: Remote has status=open, stale DB has status=closed (count=5 both)
				// Without this check: export writes status=closed → git merge keeps it → corruption
				// With this check: detect hash mismatch → import first → get correct status
				//
				// Note: Auto-import in autoflush.go also checks for hash changes during store
				// initialization, so this check may be redundant in most cases. However, it
				// provides defense-in-depth for cases where auto-import is disabled or bypassed.
				if !skipExport {
					repoKey := getRepoKeyForPath(jsonlPath)
					if hasJSONLChanged(ctx, store, jsonlPath, repoKey) {
						fmt.Println("→ JSONL content differs from last sync (bd-f2f)")
						fmt.Println("→ Importing JSONL first to prevent stale DB from overwriting changes...")
						if err := importFromJSONL(ctx, jsonlPath, renameOnImport, noGitHistory); err != nil {
							fmt.Fprintf(os.Stderr, "Error importing (bd-f2f hash mismatch): %v\n", err)
							os.Exit(1)
						}
						// Don't skip export - we still want to export any remaining local dirty issues
						// The import updated DB with JSONL content, and export will write merged state
						fmt.Println("→ Import complete, continuing with export of merged state")
					}
				}
			}

			if !skipExport {
				// Pre-export integrity checks
				if err := ensureStoreActive(); err == nil && store != nil {
					if err := validatePreExport(ctx, store, jsonlPath); err != nil {
						fmt.Fprintf(os.Stderr, "Pre-export validation failed: %v\n", err)
						os.Exit(1)
					}
					if err := checkDuplicateIDs(ctx, store); err != nil {
						fmt.Fprintf(os.Stderr, "Database corruption detected: %v\n", err)
						os.Exit(1)
					}
					if orphaned, err := checkOrphanedDeps(ctx, store); err != nil {
						fmt.Fprintf(os.Stderr, "Warning: orphaned dependency check failed: %v\n", err)
					} else if len(orphaned) > 0 {
						fmt.Fprintf(os.Stderr, "Warning: found %d orphaned dependencies: %v\n", len(orphaned), orphaned)
					}
				}

				fmt.Println("→ Exporting pending changes to JSONL...")
				if err := exportToJSONL(ctx, jsonlPath); err != nil {
					fmt.Fprintf(os.Stderr, "Error exporting: %v\n", err)
					os.Exit(1)
				}
			}

			// Capture left snapshot (pre-pull state) for 3-way merge
			// This is mandatory for deletion tracking integrity
			if err := captureLeftSnapshot(jsonlPath); err != nil {
				fmt.Fprintf(os.Stderr, "Error: failed to capture snapshot (required for deletion tracking): %v\n", err)
				os.Exit(1)
			}
		}

		// Check if BEADS_DIR points to an external repository (dand-oss fix)
		// If so, use direct git operations instead of worktree-based sync
		beadsDir := filepath.Dir(jsonlPath)
		isExternal := isExternalBeadsDir(ctx, beadsDir)

		if isExternal {
			// External BEADS_DIR: commit/pull directly to the beads repo
			fmt.Println("→ External BEADS_DIR detected, using direct commit...")

			// Check for changes in the external beads repo
			externalRepoRoot, err := getRepoRootFromPath(ctx, beadsDir)
			if err != nil {
				fmt.Fprintf(os.Stderr, "Error: %v\n", err)
				os.Exit(1)
			}

			// Check if there are changes to commit
			relBeadsDir, _ := filepath.Rel(externalRepoRoot, beadsDir)
			statusCmd := exec.CommandContext(ctx, "git", "-C", externalRepoRoot, "status", "--porcelain", relBeadsDir)
			statusOutput, _ := statusCmd.Output()
			externalHasChanges := len(strings.TrimSpace(string(statusOutput))) > 0

			if externalHasChanges {
				if dryRun {
					fmt.Printf("→ [DRY RUN] Would commit changes to external beads repo at %s\n", externalRepoRoot)
				} else {
					committed, err := commitToExternalBeadsRepo(ctx, beadsDir, message, !noPush)
					if err != nil {
						fmt.Fprintf(os.Stderr, "Error: %v\n", err)
						os.Exit(1)
					}
					if committed {
						if !noPush {
							fmt.Println("✓ Committed and pushed to external beads repo")
						} else {
							fmt.Println("✓ Committed to external beads repo")
						}
					}
				}
			} else {
				fmt.Println("→ No changes to commit in external beads repo")
			}

			if !noPull {
				if dryRun {
					fmt.Printf("→ [DRY RUN] Would pull from external beads repo at %s\n", externalRepoRoot)
				} else {
					fmt.Println("→ Pulling from external beads repo...")
					if err := pullFromExternalBeadsRepo(ctx, beadsDir); err != nil {
						fmt.Fprintf(os.Stderr, "Error pulling: %v\n", err)
						os.Exit(1)
					}
					fmt.Println("✓ Pulled from external beads repo")

					// Re-import after pull to update local database
					fmt.Println("→ Importing JSONL...")
					if err := importFromJSONL(ctx, jsonlPath, renameOnImport, noGitHistory); err != nil {
						fmt.Fprintf(os.Stderr, "Error importing: %v\n", err)
						os.Exit(1)
					}
				}
			}

			fmt.Println("\n✓ Sync complete")
			return
		}

		// Check if sync.branch is configured for worktree-based sync (bd-e3w)
		// This allows committing to a separate branch without changing the user's working directory
		var syncBranchName string
		var repoRoot string
		var useSyncBranch bool
		var onSyncBranch bool // GH#519: track if we're on the sync branch
		if err := ensureStoreActive(); err == nil && store != nil {
			syncBranchName, _ = syncbranch.Get(ctx, store)
			if syncBranchName != "" && syncbranch.HasGitRemote(ctx) {
				// GH#519: Check if sync.branch equals current branch
				// If so, we can't use a worktree (git doesn't allow same branch in multiple worktrees)
				// Fall back to direct commits on the current branch
				if syncbranch.IsSyncBranchSameAsCurrent(ctx, syncBranchName) {
					// sync.branch == current branch - use regular commits, not worktree
					useSyncBranch = false
				} else {
<<<<<<< HEAD
					repoRoot, err = syncbranch.GetRepoRoot(ctx)
					if err != nil {
						fmt.Fprintf(os.Stderr, "Warning: sync.branch configured but failed to get repo root: %v\n", err)
						fmt.Fprintf(os.Stderr, "Falling back to current branch commits\n")
=======
					// GH#519: Check if current branch is the sync branch
					// If so, commit directly instead of using worktree (which would fail)
					currentBranch, _ := getCurrentBranch(ctx)
					if currentBranch == syncBranchName {
						onSyncBranch = true
						// Don't use worktree - commit directly to current branch
						useSyncBranch = false
>>>>>>> e3b60919
					} else {
						useSyncBranch = true
					}
				}
			}
		}

		// Step 2: Check if there are changes to commit (check entire .beads/ directory)
		hasChanges, err := gitHasBeadsChanges(ctx)
		if err != nil {
			fmt.Fprintf(os.Stderr, "Error checking git status: %v\n", err)
			os.Exit(1)
		}

		// Track if we already pushed via worktree (to skip Step 5)
		pushedViaSyncBranch := false

		if hasChanges {
			if dryRun {
				if useSyncBranch {
					fmt.Printf("→ [DRY RUN] Would commit changes to sync branch '%s' via worktree\n", syncBranchName)
				} else if onSyncBranch {
					// GH#519: on sync branch, commit directly
					fmt.Printf("→ [DRY RUN] Would commit changes directly to sync branch '%s'\n", syncBranchName)
				} else {
					fmt.Println("→ [DRY RUN] Would commit changes to git")
				}
			} else if useSyncBranch {
				// Use worktree to commit to sync branch (bd-e3w)
				fmt.Printf("→ Committing changes to sync branch '%s'...\n", syncBranchName)
				result, err := syncbranch.CommitToSyncBranch(ctx, repoRoot, syncBranchName, jsonlPath, !noPush)
				if err != nil {
					fmt.Fprintf(os.Stderr, "Error committing to sync branch: %v\n", err)
					os.Exit(1)
				}
				if result.Committed {
					fmt.Printf("✓ Committed to %s\n", syncBranchName)
					if result.Pushed {
						fmt.Printf("✓ Pushed %s to remote\n", syncBranchName)
						pushedViaSyncBranch = true
					}
				}
			} else {
				// Regular commit to current branch
				// GH#519: if on sync branch, show appropriate message
				if onSyncBranch {
					fmt.Printf("→ Committing changes directly to sync branch '%s'...\n", syncBranchName)
				} else {
					fmt.Println("→ Committing changes to git...")
				}
				if err := gitCommitBeadsDir(ctx, message); err != nil {
					fmt.Fprintf(os.Stderr, "Error committing: %v\n", err)
					os.Exit(1)
				}
			}
		} else {
			fmt.Println("→ No changes to commit")
		}

		// Step 3: Pull from remote
		// Note: If no upstream, we already handled it above with --from-main mode
		if !noPull {
			if dryRun {
				if useSyncBranch {
					fmt.Printf("→ [DRY RUN] Would pull from sync branch '%s' via worktree\n", syncBranchName)
				} else if onSyncBranch {
					// GH#519: on sync branch, regular git pull
					fmt.Printf("→ [DRY RUN] Would pull directly on sync branch '%s'\n", syncBranchName)
				} else {
					fmt.Println("→ [DRY RUN] Would pull from remote")
				}
			} else {
				// Execute pull - either via sync branch worktree or regular git pull
				if useSyncBranch {
					// Pull from sync branch via worktree (bd-e3w)
					fmt.Printf("→ Pulling from sync branch '%s'...\n", syncBranchName)

					// bd-4u8: Check if confirmation is required for mass deletion
					requireMassDeleteConfirmation := config.GetBool("sync.require_confirmation_on_mass_delete")

					pullResult, err := syncbranch.PullFromSyncBranch(ctx, repoRoot, syncBranchName, jsonlPath, !noPush, requireMassDeleteConfirmation)
					if err != nil {
						fmt.Fprintf(os.Stderr, "Error pulling from sync branch: %v\n", err)
						os.Exit(1)
					}
					if pullResult.Pulled {
						if pullResult.Merged {
							// bd-3s8 fix: divergent histories were merged at content level
							fmt.Printf("✓ Merged divergent histories from %s\n", syncBranchName)

							// bd-7z4: Print safety warnings from result
							for _, warning := range pullResult.SafetyWarnings {
								fmt.Fprintln(os.Stderr, warning)
							}

							// bd-4u8: Handle safety check with confirmation requirement
							if pullResult.SafetyCheckTriggered && !pullResult.Pushed {
								// bd-dmd: Don't duplicate SafetyCheckDetails - it's already in SafetyWarnings
								// Prompt for confirmation
								fmt.Fprintf(os.Stderr, "Push these changes to remote? [y/N]: ")

								var response string
								reader := bufio.NewReader(os.Stdin)
								response, _ = reader.ReadString('\n')
								response = strings.TrimSpace(strings.ToLower(response))

								if response == "y" || response == "yes" {
									fmt.Printf("→ Pushing to %s...\n", syncBranchName)
									if err := syncbranch.PushSyncBranch(ctx, repoRoot, syncBranchName); err != nil {
										fmt.Fprintf(os.Stderr, "Error pushing to sync branch: %v\n", err)
										os.Exit(1)
									}
									fmt.Printf("✓ Pushed merged changes to %s\n", syncBranchName)
									pushedViaSyncBranch = true
								} else {
									fmt.Println("Push canceled. Run 'bd sync' again to retry.")
									fmt.Println("If this was unintended, use 'git reflog' on the sync branch to recover.")
								}
							} else if pullResult.Pushed {
								// bd-7ch: auto-push after merge
								fmt.Printf("✓ Pushed merged changes to %s\n", syncBranchName)
								pushedViaSyncBranch = true
							}
						} else if pullResult.FastForwarded {
							fmt.Printf("✓ Fast-forwarded from %s\n", syncBranchName)
						} else {
							fmt.Printf("✓ Pulled from %s\n", syncBranchName)
						}
					}
					// JSONL is already copied to main repo by PullFromSyncBranch
				} else {
					// Check merge driver configuration before pulling
					checkMergeDriverConfig()

					// GH#519: show appropriate message when on sync branch
					if onSyncBranch {
						fmt.Printf("→ Pulling from remote on sync branch '%s'...\n", syncBranchName)
					} else {
						fmt.Println("→ Pulling from remote...")
					}
					err := gitPull(ctx)
					if err != nil {
						// Check if it's a rebase conflict on beads.jsonl that we can auto-resolve
						if isInRebase() && hasJSONLConflict() {
							fmt.Println("→ Auto-resolving JSONL merge conflict...")

							// Export clean JSONL from DB (database is source of truth)
							if exportErr := exportToJSONL(ctx, jsonlPath); exportErr != nil {
								fmt.Fprintf(os.Stderr, "Error: failed to export for conflict resolution: %v\n", exportErr)
								fmt.Fprintf(os.Stderr, "Hint: resolve conflicts manually and run 'bd import' then 'bd sync' again\n")
								os.Exit(1)
							}

							// Mark conflict as resolved
							addCmd := exec.CommandContext(ctx, "git", "add", jsonlPath)
							if addErr := addCmd.Run(); addErr != nil {
								fmt.Fprintf(os.Stderr, "Error: failed to mark conflict resolved: %v\n", addErr)
								fmt.Fprintf(os.Stderr, "Hint: resolve conflicts manually and run 'bd import' then 'bd sync' again\n")
								os.Exit(1)
							}

							// Continue rebase
							if continueErr := runGitRebaseContinue(ctx); continueErr != nil {
								fmt.Fprintf(os.Stderr, "Error: failed to continue rebase: %v\n", continueErr)
								fmt.Fprintf(os.Stderr, "Hint: resolve conflicts manually and run 'bd import' then 'bd sync' again\n")
								os.Exit(1)
							}

							fmt.Println("✓ Auto-resolved JSONL conflict")
						} else {
							// Not an auto-resolvable conflict, fail with original error
							fmt.Fprintf(os.Stderr, "Error pulling: %v\n", err)

							// Check if this looks like a merge driver failure
							errStr := err.Error()
							if strings.Contains(errStr, "merge driver") ||
							   strings.Contains(errStr, "no such file or directory") ||
							   strings.Contains(errStr, "MERGE DRIVER INVOKED") {
								fmt.Fprintf(os.Stderr, "\nThis may be caused by an incorrect merge driver configuration.\n")
								fmt.Fprintf(os.Stderr, "Fix: bd doctor --fix\n\n")
							}

							fmt.Fprintf(os.Stderr, "Hint: resolve conflicts manually and run 'bd import' then 'bd sync' again\n")
							os.Exit(1)
						}
					}
				}

				// Import logic - shared for both sync branch and regular pull paths
				// Count issues before import for validation
				var beforeCount int
				if err := ensureStoreActive(); err == nil && store != nil {
					beforeCount, err = countDBIssues(ctx, store)
					if err != nil {
						fmt.Fprintf(os.Stderr, "Warning: failed to count issues before import: %v\n", err)
					}
				}

				// Step 3.5: Perform 3-way merge and prune deletions
				if err := ensureStoreActive(); err == nil && store != nil {
					if err := applyDeletionsFromMerge(ctx, store, jsonlPath); err != nil {
						fmt.Fprintf(os.Stderr, "Error during 3-way merge: %v\n", err)
						os.Exit(1)
					}
				}

				// Step 3.6: Sanitize JSONL - remove any resurrected zombies
				// Git's 3-way merge may re-add deleted issues to JSONL.
				// We must remove them before import to prevent resurrection.
				sanitizeResult, err := sanitizeJSONLWithDeletions(jsonlPath)
				if err != nil {
					fmt.Fprintf(os.Stderr, "Warning: failed to sanitize JSONL: %v\n", err)
					// Non-fatal - continue with import
				} else {
					// bd-3ee1 fix: Log protected issues (local work that would have been incorrectly removed)
					if sanitizeResult.ProtectedCount > 0 {
						fmt.Printf("→ Protected %d locally exported issue(s) from incorrect sanitization (bd-3ee1)\n", sanitizeResult.ProtectedCount)
						for _, id := range sanitizeResult.ProtectedIDs {
							fmt.Printf("  - %s (in left snapshot)\n", id)
						}
					}
					if sanitizeResult.RemovedCount > 0 {
						fmt.Printf("→ Sanitized JSONL: removed %d deleted issue(s) that were resurrected by git merge\n", sanitizeResult.RemovedCount)
						for _, id := range sanitizeResult.RemovedIDs {
							fmt.Printf("  - %s\n", id)
						}
					}
				}

				// Step 4: Import updated JSONL after pull
				// Enable --protect-left-snapshot to prevent git-history-backfill from
				// tombstoning issues that were in our local export but got lost during merge (bd-sync-deletion fix)
				fmt.Println("→ Importing updated JSONL...")
				if err := importFromJSONL(ctx, jsonlPath, renameOnImport, noGitHistory, true); err != nil {
					fmt.Fprintf(os.Stderr, "Error importing: %v\n", err)
					os.Exit(1)
				}

				// Validate import didn't cause data loss
				if beforeCount > 0 {
					if err := ensureStoreActive(); err == nil && store != nil {
						afterCount, err := countDBIssues(ctx, store)
						if err != nil {
							fmt.Fprintf(os.Stderr, "Warning: failed to count issues after import: %v\n", err)
						} else {
							// Account for expected deletions from sanitize step (bd-tt0 fix)
							expectedDeletions := 0
							if sanitizeResult != nil {
								expectedDeletions = sanitizeResult.RemovedCount
							}
							if err := validatePostImportWithExpectedDeletions(beforeCount, afterCount, expectedDeletions, jsonlPath); err != nil {
								fmt.Fprintf(os.Stderr, "Post-import validation failed: %v\n", err)
								os.Exit(1)
							}
						}
					}
				}

				// Post-pull ZFC check: if skipExport was set by initial ZFC detection,
				// or if DB has more issues than JSONL, skip re-export.
				// This prevents resurrection of deleted issues when syncing stale clones.
				skipReexport := skipExport // Carry forward initial ZFC detection
				if !skipReexport {
					if err := ensureStoreActive(); err == nil && store != nil {
						dbCountPostImport, dbErr := countDBIssuesFast(ctx, store)
						jsonlCountPostPull, jsonlErr := countIssuesInJSONL(jsonlPath)
						if dbErr == nil && jsonlErr == nil && jsonlCountPostPull > 0 {
							// Skip re-export if DB has more issues than JSONL (any amount)
							if dbCountPostImport > jsonlCountPostPull {
								fmt.Printf("→ DB (%d) has more issues than JSONL (%d) after pull\n",
									dbCountPostImport, jsonlCountPostPull)
								fmt.Println("→ Trusting JSONL as source of truth (skipping re-export)")
								fmt.Println("  Hint: Run 'bd import --delete-missing' to fully sync DB with JSONL")
								skipReexport = true
							}
						}
					}
				}

				// Step 4.5: Check if DB needs re-export (only if DB differs from JSONL)
				// This prevents the infinite loop: import → export → commit → dirty again
				if !skipReexport {
					if err := ensureStoreActive(); err == nil && store != nil {
						needsExport, err := dbNeedsExport(ctx, store, jsonlPath)
						if err != nil {
							fmt.Fprintf(os.Stderr, "Warning: failed to check if export needed: %v\n", err)
							// Conservative: assume export needed
							needsExport = true
						}

						if needsExport {
							fmt.Println("→ Re-exporting after import to sync DB changes...")
							if err := exportToJSONL(ctx, jsonlPath); err != nil {
								fmt.Fprintf(os.Stderr, "Error re-exporting after import: %v\n", err)
								os.Exit(1)
							}

							// Step 4.6: Commit the re-export if it created changes
							hasPostImportChanges, err := gitHasBeadsChanges(ctx)
							if err != nil {
								fmt.Fprintf(os.Stderr, "Error checking git status after re-export: %v\n", err)
								os.Exit(1)
							}
							if hasPostImportChanges {
								fmt.Println("→ Committing DB changes from import...")
								if useSyncBranch {
									// Commit to sync branch via worktree (bd-e3w)
									result, err := syncbranch.CommitToSyncBranch(ctx, repoRoot, syncBranchName, jsonlPath, !noPush)
									if err != nil {
										fmt.Fprintf(os.Stderr, "Error committing to sync branch: %v\n", err)
										os.Exit(1)
									}
									if result.Pushed {
										pushedViaSyncBranch = true
									}
								} else {
									if err := gitCommitBeadsDir(ctx, "bd sync: apply DB changes after import"); err != nil {
										fmt.Fprintf(os.Stderr, "Error committing post-import changes: %v\n", err)
										os.Exit(1)
									}
								}
								hasChanges = true // Mark that we have changes to push
							}
						} else {
							fmt.Println("→ DB and JSONL in sync, skipping re-export")
						}
					}
				}

				// Update base snapshot after successful import
				if err := updateBaseSnapshot(jsonlPath); err != nil {
					fmt.Fprintf(os.Stderr, "Warning: failed to update base snapshot: %v\n", err)
				}
			}
		}

		// Step 5: Push to remote (skip if using sync branch - all pushes go via worktree)
		// When sync.branch is configured, we don't push the main branch at all.
		// The sync branch worktree handles all pushes.
		if !noPush && hasChanges && !pushedViaSyncBranch && !useSyncBranch {
			if dryRun {
				fmt.Println("→ [DRY RUN] Would push to remote")
			} else {
				fmt.Println("→ Pushing to remote...")
				if err := gitPush(ctx); err != nil {
					fmt.Fprintf(os.Stderr, "Error pushing: %v\n", err)
					fmt.Fprintf(os.Stderr, "Hint: pull may have brought new changes, run 'bd sync' again\n")
					os.Exit(1)
				}
			}
		}

		if dryRun {
			fmt.Println("\n✓ Dry run complete (no changes made)")
		} else {
			// Clean up temporary snapshot files after successful sync (bd-0io)
			// This runs regardless of whether pull was performed
			sm := NewSnapshotManager(jsonlPath)
			if err := sm.Cleanup(); err != nil {
				fmt.Fprintf(os.Stderr, "Warning: failed to clean up snapshots: %v\n", err)
			}

			// Auto-compact deletions manifest if enabled and threshold exceeded
			if err := maybeAutoCompactDeletions(ctx, jsonlPath); err != nil {
				// Non-fatal - just log warning
				fmt.Fprintf(os.Stderr, "Warning: auto-compact deletions failed: %v\n", err)
			}

			// When using sync.branch, restore .beads/ from current branch to keep
			// working directory clean. The actual beads data lives on the sync branch,
			// and the main branch's .beads/ should match what's committed there.
			// This prevents "modified .beads/" showing in git status after sync.
			if useSyncBranch {
				if err := restoreBeadsDirFromBranch(ctx); err != nil {
					// Non-fatal - just means git status will show modified files
					debug.Logf("sync: failed to restore .beads/ from branch: %v", err)
				}
				// Skip final flush in PersistentPostRun - we've already exported to sync branch
				// and restored the working directory to match the current branch
				skipFinalFlush = true
			}

			fmt.Println("\n✓ Sync complete")
		}
	},
}

func init() {
	syncCmd.Flags().StringP("message", "m", "", "Commit message (default: auto-generated)")
	syncCmd.Flags().Bool("dry-run", false, "Preview sync without making changes")
	syncCmd.Flags().Bool("no-push", false, "Skip pushing to remote")
	syncCmd.Flags().Bool("no-pull", false, "Skip pulling from remote")
	syncCmd.Flags().Bool("rename-on-import", false, "Rename imported issues to match database prefix (updates all references)")
	syncCmd.Flags().Bool("flush-only", false, "Only export pending changes to JSONL (skip git operations)")
	syncCmd.Flags().Bool("squash", false, "Accumulate changes in JSONL without committing (run 'bd sync' later to commit all)")
	syncCmd.Flags().Bool("import-only", false, "Only import from JSONL (skip git operations, useful after git pull)")
	syncCmd.Flags().Bool("status", false, "Show diff between sync branch and main branch")
	syncCmd.Flags().Bool("merge", false, "Merge sync branch back to main branch")
	syncCmd.Flags().Bool("from-main", false, "One-way sync from main branch (for ephemeral branches without upstream)")
	syncCmd.Flags().Bool("no-git-history", false, "Skip git history backfill for deletions (use during JSONL filename migrations)")
	syncCmd.Flags().BoolVar(&jsonOutput, "json", false, "Output sync statistics in JSON format")
<<<<<<< HEAD
	// Recovery options for diverged sync branches (bd-vckm)
	syncCmd.Flags().Bool("reset-remote", false, "Reset local sync branch to remote state (discards local sync changes)")
	syncCmd.Flags().Bool("force-push", false, "Force push local sync branch to remote (overwrites remote)")
=======
	syncCmd.Flags().Bool("check", false, "Pre-sync integrity check: detect forced pushes, prefix mismatches, and orphaned issues")
>>>>>>> e3b60919
	rootCmd.AddCommand(syncCmd)
}

// isGitRepo checks if the current directory is in a git repository
func isGitRepo() bool {
	cmd := exec.Command("git", "rev-parse", "--git-dir")
	return cmd.Run() == nil
}

// gitHasUnmergedPaths checks for unmerged paths or merge in progress
func gitHasUnmergedPaths() (bool, error) {
	cmd := exec.Command("git", "status", "--porcelain")
	out, err := cmd.Output()
	if err != nil {
		return false, fmt.Errorf("git status failed: %w", err)
	}

	// Check for unmerged status codes (DD, AU, UD, UA, DU, AA, UU)
	for _, line := range strings.Split(string(out), "\n") {
		if len(line) >= 2 {
			s := line[:2]
			if s == "DD" || s == "AU" || s == "UD" || s == "UA" || s == "DU" || s == "AA" || s == "UU" {
				return true, nil
			}
		}
	}

	// Check if MERGE_HEAD exists (merge in progress)
	if exec.Command("git", "rev-parse", "-q", "--verify", "MERGE_HEAD").Run() == nil {
		return true, nil
	}

	return false, nil
}

// gitHasUpstream checks if the current branch has an upstream configured
// Uses git config directly for compatibility with Git for Windows
func gitHasUpstream() bool {
	// Get current branch name
	branchCmd := exec.Command("git", "symbolic-ref", "--short", "HEAD")
	branchOutput, err := branchCmd.Output()
	if err != nil {
		return false
	}
	branch := strings.TrimSpace(string(branchOutput))
	
	// Check if remote and merge refs are configured
	remoteCmd := exec.Command("git", "config", "--get", fmt.Sprintf("branch.%s.remote", branch))
	mergeCmd := exec.Command("git", "config", "--get", fmt.Sprintf("branch.%s.merge", branch))
	
	remoteErr := remoteCmd.Run()
	mergeErr := mergeCmd.Run()
	
	return remoteErr == nil && mergeErr == nil
}

// gitHasChanges checks if the specified file has uncommitted changes
func gitHasChanges(ctx context.Context, filePath string) (bool, error) {
	cmd := exec.CommandContext(ctx, "git", "status", "--porcelain", filePath)
	output, err := cmd.Output()
	if err != nil {
		return false, fmt.Errorf("git status failed: %w", err)
	}
	return len(strings.TrimSpace(string(output))) > 0, nil
}

// getRepoRootForWorktree returns the main repository root for running git commands
// This is always the main repository root, never the worktree root
func getRepoRootForWorktree(_ context.Context) string {
	repoRoot, err := git.GetMainRepoRoot()
	if err != nil {
		// Fallback to current directory if GetMainRepoRoot fails
		return "."
	}
	return repoRoot
}

// gitHasBeadsChanges checks if any tracked files in .beads/ have uncommitted changes
func gitHasBeadsChanges(ctx context.Context) (bool, error) {
	// Get the absolute path to .beads directory
	beadsDir := findBeadsDir()
	if beadsDir == "" {
		return false, fmt.Errorf("no .beads directory found")
	}

	// Get the repository root (handles worktrees properly)
	repoRoot := getRepoRootForWorktree(ctx)
	if repoRoot == "" {
		return false, fmt.Errorf("cannot determine repository root")
	}

	// Compute relative path from repo root to .beads
	relPath, err := filepath.Rel(repoRoot, beadsDir)
	if err != nil {
		// Fall back to absolute path if relative path fails
		statusCmd := exec.CommandContext(ctx, "git", "status", "--porcelain", beadsDir)
		statusOutput, err := statusCmd.Output()
		if err != nil {
			return false, fmt.Errorf("git status failed: %w", err)
		}
		return len(strings.TrimSpace(string(statusOutput))) > 0, nil
	}

	// Run git status with relative path from repo root
	statusCmd := exec.CommandContext(ctx, "git", "-C", repoRoot, "status", "--porcelain", relPath)
	statusOutput, err := statusCmd.Output()
	if err != nil {
		return false, fmt.Errorf("git status failed: %w", err)
	}
	return len(strings.TrimSpace(string(statusOutput))) > 0, nil
}

// gitCommit commits the specified file (worktree-aware)
func gitCommit(ctx context.Context, filePath string, message string) error {
	// Get the repository root (handles worktrees properly)
	repoRoot := getRepoRootForWorktree(ctx)
	if repoRoot == "" {
		return fmt.Errorf("cannot determine repository root")
	}

	// Make file path relative to repo root for git operations
	relPath, err := filepath.Rel(repoRoot, filePath)
	if err != nil {
		relPath = filePath // Fall back to absolute path
	}

	// Stage the file from repo root context
	addCmd := exec.CommandContext(ctx, "git", "-C", repoRoot, "add", relPath)
	if err := addCmd.Run(); err != nil {
		return fmt.Errorf("git add failed: %w", err)
	}

	// Generate message if not provided
	if message == "" {
		message = fmt.Sprintf("bd sync: %s", time.Now().Format("2006-01-02 15:04:05"))
	}

	// Commit from repo root context
	commitCmd := exec.CommandContext(ctx, "git", "-C", repoRoot, "commit", "-m", message)
	output, err := commitCmd.CombinedOutput()
	if err != nil {
		return fmt.Errorf("git commit failed: %w\n%s", err, output)
	}

	return nil
}

// gitCommitBeadsDir stages and commits only sync-related files in .beads/ (bd-red fix)
// This ensures bd sync doesn't accidentally commit other staged files.
// Only stages specific sync files (issues.jsonl, deletions.jsonl, metadata.json)
// to avoid staging gitignored snapshot files that may be tracked. (bd-guc fix)
// Worktree-aware: handles cases where .beads is in the main repo but we're running from a worktree.
func gitCommitBeadsDir(ctx context.Context, message string) error {
	beadsDir := findBeadsDir()
	if beadsDir == "" {
		return fmt.Errorf("no .beads directory found")
	}

	// Get the repository root (handles worktrees properly)
	repoRoot := getRepoRootForWorktree(ctx)
	if repoRoot == "" {
		return fmt.Errorf("cannot determine repository root")
	}

	// Stage only the specific sync-related files (bd-guc)
	// This avoids staging gitignored snapshot files (beads.*.jsonl, *.meta.json)
	// that may still be tracked from before they were added to .gitignore
	syncFiles := []string{
		filepath.Join(beadsDir, "issues.jsonl"),
		filepath.Join(beadsDir, "deletions.jsonl"),
		filepath.Join(beadsDir, "metadata.json"),
	}

	// Only add files that exist
	var filesToAdd []string
	for _, f := range syncFiles {
		if _, err := os.Stat(f); err == nil {
			// Convert to relative path from repo root for git operations
			relPath, err := filepath.Rel(repoRoot, f)
			if err != nil {
				relPath = f // Fall back to absolute path if relative fails
			}
			filesToAdd = append(filesToAdd, relPath)
		}
	}

	if len(filesToAdd) == 0 {
		return fmt.Errorf("no sync files found to commit")
	}

	// Stage only the sync files from repo root context (worktree-aware)
	args := append([]string{"-C", repoRoot, "add"}, filesToAdd...)
	addCmd := exec.CommandContext(ctx, "git", args...)
	if err := addCmd.Run(); err != nil {
		return fmt.Errorf("git add failed: %w", err)
	}

	// Generate message if not provided
	if message == "" {
		message = fmt.Sprintf("bd sync: %s", time.Now().Format("2006-01-02 15:04:05"))
	}

	// Commit only .beads/ files using -- pathspec (bd-red)
	// This prevents accidentally committing other staged files that the user
	// may have staged but wasn't ready to commit yet.
	// Convert beadsDir to relative path for git commit (worktree-aware)
	relBeadsDir, err := filepath.Rel(repoRoot, beadsDir)
	if err != nil {
		relBeadsDir = beadsDir // Fall back to absolute path if relative fails
	}

	commitCmd := exec.CommandContext(ctx, "git", "-C", repoRoot, "commit", "-m", message, "--", relBeadsDir)
	output, err := commitCmd.CombinedOutput()
	if err != nil {
		return fmt.Errorf("git commit failed: %w\n%s", err, output)
	}

	return nil
}

// hasGitRemote checks if a git remote exists in the repository
func hasGitRemote(ctx context.Context) bool {
	cmd := exec.CommandContext(ctx, "git", "remote")
	output, err := cmd.Output()
	if err != nil {
		return false
	}
	return len(strings.TrimSpace(string(output))) > 0
}

// isInRebase checks if we're currently in a git rebase state
func isInRebase() bool {
	// Get actual git directory (handles worktrees)
	gitDir, err := git.GetGitDir()
	if err != nil {
		return false
	}

	// Check for rebase-merge directory (interactive rebase)
	rebaseMergePath := filepath.Join(gitDir, "rebase-merge")
	if _, err := os.Stat(rebaseMergePath); err == nil {
		return true
	}
	// Check for rebase-apply directory (non-interactive rebase)
	rebaseApplyPath := filepath.Join(gitDir, "rebase-apply")
	if _, err := os.Stat(rebaseApplyPath); err == nil {
		return true
	}
	return false
}

// hasJSONLConflict checks if the beads JSONL file has a merge conflict
// Returns true only if the JSONL file (issues.jsonl or beads.jsonl) is the only file in conflict
func hasJSONLConflict() bool {
	cmd := exec.Command("git", "status", "--porcelain")
	out, err := cmd.Output()
	if err != nil {
		return false
	}

	var hasJSONLConflict bool
	var hasOtherConflict bool

	for _, line := range strings.Split(string(out), "\n") {
		if len(line) < 3 {
			continue
		}

		// Check for unmerged status codes (UU = both modified, AA = both added, etc.)
		status := line[:2]
		if status == "UU" || status == "AA" || status == "DD" ||
			status == "AU" || status == "UA" || status == "DU" || status == "UD" {
			filepath := strings.TrimSpace(line[3:])

			// Check for beads JSONL files (issues.jsonl or beads.jsonl in .beads/)
			if strings.HasSuffix(filepath, "issues.jsonl") || strings.HasSuffix(filepath, "beads.jsonl") {
				hasJSONLConflict = true
			} else {
				hasOtherConflict = true
			}
		}
	}

	// Only return true if ONLY the JSONL file has a conflict
	return hasJSONLConflict && !hasOtherConflict
}

// runGitRebaseContinue continues a rebase after resolving conflicts
func runGitRebaseContinue(ctx context.Context) error {
	cmd := exec.CommandContext(ctx, "git", "rebase", "--continue")
	output, err := cmd.CombinedOutput()
	if err != nil {
		return fmt.Errorf("git rebase --continue failed: %w\n%s", err, output)
	}
	return nil
}

// gitPull pulls from the current branch's upstream
// Returns nil if no remote configured (local-only mode)
func checkMergeDriverConfig() {
	// Get current merge driver configuration
	cmd := exec.Command("git", "config", "merge.beads.driver")
	output, err := cmd.Output()
	if err != nil {
		// No merge driver configured - this is OK, user may not need it
		return
	}

	currentConfig := strings.TrimSpace(string(output))

	// Check if using old incorrect placeholders
	if strings.Contains(currentConfig, "%L") || strings.Contains(currentConfig, "%R") {
		fmt.Fprintf(os.Stderr, "\n⚠️  WARNING: Git merge driver is misconfigured!\n")
		fmt.Fprintf(os.Stderr, "   Current: %s\n", currentConfig)
		fmt.Fprintf(os.Stderr, "   Problem: Git only supports %%O (base), %%A (current), %%B (other)\n")
		fmt.Fprintf(os.Stderr, "            Using %%L/%%R will cause merge failures!\n")
		fmt.Fprintf(os.Stderr, "\n   Fix now: bd doctor --fix\n")
		fmt.Fprintf(os.Stderr, "   Or manually: git config merge.beads.driver \"bd merge %%A %%O %%A %%B\"\n\n")
	}
}

func gitPull(ctx context.Context) error {
	// Check if any remote exists (bd-biwp: support local-only repos)
	if !hasGitRemote(ctx) {
		return nil // Gracefully skip - local-only mode
	}
	
	// Get current branch name
	// Use symbolic-ref to work in fresh repos without commits (bd-flil)
	branchCmd := exec.CommandContext(ctx, "git", "symbolic-ref", "--short", "HEAD")
	branchOutput, err := branchCmd.Output()
	if err != nil {
		return fmt.Errorf("failed to get current branch: %w", err)
	}
	branch := strings.TrimSpace(string(branchOutput))
	
	// Get remote name for current branch (usually "origin")
	remoteCmd := exec.CommandContext(ctx, "git", "config", "--get", fmt.Sprintf("branch.%s.remote", branch))
	remoteOutput, err := remoteCmd.Output()
	if err != nil {
		// If no remote configured, default to "origin"
		remoteOutput = []byte("origin\n")
	}
	remote := strings.TrimSpace(string(remoteOutput))
	
	// Pull with explicit remote and branch
	cmd := exec.CommandContext(ctx, "git", "pull", remote, branch)
	output, err := cmd.CombinedOutput()
	if err != nil {
		return fmt.Errorf("git pull failed: %w\n%s", err, output)
	}
	return nil
}

// gitPush pushes to the current branch's upstream
// Returns nil if no remote configured (local-only mode)
func gitPush(ctx context.Context) error {
	// Check if any remote exists (bd-biwp: support local-only repos)
	if !hasGitRemote(ctx) {
		return nil // Gracefully skip - local-only mode
	}

	cmd := exec.CommandContext(ctx, "git", "push")
	output, err := cmd.CombinedOutput()
	if err != nil {
		return fmt.Errorf("git push failed: %w\n%s", err, output)
	}
	return nil
}

// restoreBeadsDirFromBranch restores .beads/ directory from the current branch's committed state.
// This is used after sync when sync.branch is configured to keep the working directory clean.
// The actual beads data lives on the sync branch; the main branch's .beads/ is just a snapshot.
func restoreBeadsDirFromBranch(ctx context.Context) error {
	beadsDir := findBeadsDir()
	if beadsDir == "" {
		return fmt.Errorf("no .beads directory found")
	}

	// Restore .beads/ from HEAD (current branch's committed state)
	// Using -- to ensure .beads/ is treated as a path, not a branch name
	cmd := exec.CommandContext(ctx, "git", "checkout", "HEAD", "--", beadsDir)
	output, err := cmd.CombinedOutput()
	if err != nil {
		return fmt.Errorf("git checkout failed: %w\n%s", err, output)
	}
	return nil
}

// getDefaultBranch returns the default branch name (main or master) for origin remote
// Checks remote HEAD first, then falls back to checking if main/master exist
func getDefaultBranch(ctx context.Context) string {
	return getDefaultBranchForRemote(ctx, "origin")
}

// getDefaultBranchForRemote returns the default branch name for a specific remote
// Checks remote HEAD first, then falls back to checking if main/master exist
func getDefaultBranchForRemote(ctx context.Context, remote string) string {
	// Try to get default branch from remote
	cmd := exec.CommandContext(ctx, "git", "symbolic-ref", fmt.Sprintf("refs/remotes/%s/HEAD", remote))
	output, err := cmd.Output()
	if err == nil {
		ref := strings.TrimSpace(string(output))
		// Extract branch name from refs/remotes/<remote>/main
		prefix := fmt.Sprintf("refs/remotes/%s/", remote)
		if strings.HasPrefix(ref, prefix) {
			return strings.TrimPrefix(ref, prefix)
		}
	}

	// Fallback: check if <remote>/main exists
	if exec.CommandContext(ctx, "git", "rev-parse", "--verify", fmt.Sprintf("%s/main", remote)).Run() == nil {
		return "main"
	}

	// Fallback: check if <remote>/master exists
	if exec.CommandContext(ctx, "git", "rev-parse", "--verify", fmt.Sprintf("%s/master", remote)).Run() == nil {
		return "master"
	}

	// Default to main
	return "main"
}

// doSyncFromMain performs a one-way sync from the default branch (main/master)
// Used for ephemeral branches without upstream tracking (gt-ick9)
// This fetches beads from main and imports them, discarding local beads changes.
// If sync.remote is configured (e.g., "upstream" for fork workflows), uses that remote
// instead of "origin" (bd-bx9).
func doSyncFromMain(ctx context.Context, jsonlPath string, renameOnImport bool, dryRun bool, noGitHistory bool) error {
	// Determine which remote to use (default: origin, but can be configured via sync.remote)
	remote := "origin"
	if err := ensureStoreActive(); err == nil && store != nil {
		if configuredRemote, err := store.GetConfig(ctx, "sync.remote"); err == nil && configuredRemote != "" {
			remote = configuredRemote
		}
	}

	if dryRun {
		fmt.Println("→ [DRY RUN] Would sync beads from main branch")
		fmt.Printf("  1. Fetch %s main\n", remote)
		fmt.Printf("  2. Checkout .beads/ from %s/main\n", remote)
		fmt.Println("  3. Import JSONL into database")
		fmt.Println("\n✓ Dry run complete (no changes made)")
		return nil
	}

	// Check if we're in a git repository
	if !isGitRepo() {
		return fmt.Errorf("not in a git repository")
	}

	// Check if remote exists
	if !hasGitRemote(ctx) {
		return fmt.Errorf("no git remote configured")
	}

	// Verify the configured remote exists
	checkRemoteCmd := exec.CommandContext(ctx, "git", "remote", "get-url", remote)
	if err := checkRemoteCmd.Run(); err != nil {
		return fmt.Errorf("configured sync.remote '%s' does not exist (run 'git remote add %s <url>')", remote, remote)
	}

	defaultBranch := getDefaultBranchForRemote(ctx, remote)

	// Step 1: Fetch from main
	fmt.Printf("→ Fetching from %s/%s...\n", remote, defaultBranch)
	fetchCmd := exec.CommandContext(ctx, "git", "fetch", remote, defaultBranch)
	if output, err := fetchCmd.CombinedOutput(); err != nil {
		return fmt.Errorf("git fetch %s %s failed: %w\n%s", remote, defaultBranch, err, output)
	}

	// Step 2: Checkout .beads/ directory from main
	fmt.Printf("→ Checking out beads from %s/%s...\n", remote, defaultBranch)
	checkoutCmd := exec.CommandContext(ctx, "git", "checkout", fmt.Sprintf("%s/%s", remote, defaultBranch), "--", ".beads/")
	if output, err := checkoutCmd.CombinedOutput(); err != nil {
		return fmt.Errorf("git checkout .beads/ from %s/%s failed: %w\n%s", remote, defaultBranch, err, output)
	}

	// Step 3: Import JSONL
	fmt.Println("→ Importing JSONL...")
	if err := importFromJSONL(ctx, jsonlPath, renameOnImport, noGitHistory); err != nil {
		return fmt.Errorf("import failed: %w", err)
	}

	fmt.Println("\n✓ Sync from main complete")
	return nil
}

// exportToJSONL exports the database to JSONL format
func exportToJSONL(ctx context.Context, jsonlPath string) error {
	// If daemon is running, use RPC
	if daemonClient != nil {
		exportArgs := &rpc.ExportArgs{
			JSONLPath: jsonlPath,
		}
		resp, err := daemonClient.Export(exportArgs)
		if err != nil {
			return fmt.Errorf("daemon export failed: %w", err)
		}
		if !resp.Success {
			return fmt.Errorf("daemon export error: %s", resp.Error)
		}
		return nil
	}

	// Direct mode: access store directly
	// Ensure store is initialized
	if err := ensureStoreActive(); err != nil {
		return fmt.Errorf("failed to initialize store: %w", err)
	}

	// Get all issues
	issues, err := store.SearchIssues(ctx, "", types.IssueFilter{})
	if err != nil {
		return fmt.Errorf("failed to get issues: %w", err)
	}

	// Safety check: prevent exporting empty database over non-empty JSONL
	// Note: The main bd-53c protection is the reverse ZFC check earlier in sync.go
	// which runs BEFORE export. Here we only block the most catastrophic case (empty DB)
	// to allow legitimate deletions.
	if len(issues) == 0 {
		existingCount, countErr := countIssuesInJSONL(jsonlPath)
		if countErr != nil {
			// If we can't read the file, it might not exist yet, which is fine
			if !os.IsNotExist(countErr) {
				fmt.Fprintf(os.Stderr, "Warning: failed to read existing JSONL: %v\n", countErr)
			}
		} else if existingCount > 0 {
			return fmt.Errorf("refusing to export empty database over non-empty JSONL file (database: 0 issues, JSONL: %d issues)", existingCount)
		}
	}

	// Sort by ID for consistent output
	sort.Slice(issues, func(i, j int) bool {
		return issues[i].ID < issues[j].ID
	})

	// Populate dependencies for all issues (avoid N+1)
	allDeps, err := store.GetAllDependencyRecords(ctx)
	if err != nil {
		return fmt.Errorf("failed to get dependencies: %w", err)
	}
	for _, issue := range issues {
		issue.Dependencies = allDeps[issue.ID]
	}

	// Populate labels for all issues
	for _, issue := range issues {
		labels, err := store.GetLabels(ctx, issue.ID)
		if err != nil {
			return fmt.Errorf("failed to get labels for %s: %w", issue.ID, err)
		}
		issue.Labels = labels
	}

	// Populate comments for all issues
	for _, issue := range issues {
		comments, err := store.GetIssueComments(ctx, issue.ID)
		if err != nil {
			return fmt.Errorf("failed to get comments for %s: %w", issue.ID, err)
		}
		issue.Comments = comments
	}

	// Create temp file for atomic write
	dir := filepath.Dir(jsonlPath)
	base := filepath.Base(jsonlPath)
	tempFile, err := os.CreateTemp(dir, base+".tmp.*")
	if err != nil {
		return fmt.Errorf("failed to create temp file: %w", err)
	}
	tempPath := tempFile.Name()
	defer func() {
		_ = tempFile.Close()
		_ = os.Remove(tempPath)
	}()

	// Write JSONL
	encoder := json.NewEncoder(tempFile)
	exportedIDs := make([]string, 0, len(issues))
	for _, issue := range issues {
		if err := encoder.Encode(issue); err != nil {
			return fmt.Errorf("failed to encode issue %s: %w", issue.ID, err)
		}
		exportedIDs = append(exportedIDs, issue.ID)
	}

	// Close temp file before rename
	_ = tempFile.Close()

	// Atomic replace
	if err := os.Rename(tempPath, jsonlPath); err != nil {
		return fmt.Errorf("failed to replace JSONL file: %w", err)
	}

	// Set appropriate file permissions (0600: rw-------)
	if err := os.Chmod(jsonlPath, 0600); err != nil {
		// Non-fatal warning
		fmt.Fprintf(os.Stderr, "Warning: failed to set file permissions: %v\n", err)
	}

	// Clear dirty flags for exported issues
	if err := store.ClearDirtyIssuesByID(ctx, exportedIDs); err != nil {
		// Non-fatal warning
		fmt.Fprintf(os.Stderr, "Warning: failed to clear dirty flags: %v\n", err)
	}

	// Clear auto-flush state
	clearAutoFlushState()

	// Update jsonl_content_hash metadata to enable content-based staleness detection (bd-khnb fix)
	// After export, database and JSONL are in sync, so update hash to prevent unnecessary auto-import
	// Renamed from last_import_hash (bd-39o) - more accurate since updated on both import AND export
	if currentHash, err := computeJSONLHash(jsonlPath); err == nil {
		if err := store.SetMetadata(ctx, "jsonl_content_hash", currentHash); err != nil {
			// Non-fatal warning: Metadata update failures are intentionally non-fatal to prevent blocking
			// successful exports. System degrades gracefully to mtime-based staleness detection if metadata
			// is unavailable. This ensures export operations always succeed even if metadata storage fails.
			fmt.Fprintf(os.Stderr, "Warning: failed to update jsonl_content_hash: %v\n", err)
		}
		// Use RFC3339Nano for nanosecond precision to avoid race with file mtime (fixes #399)
		exportTime := time.Now().Format(time.RFC3339Nano)
		if err := store.SetMetadata(ctx, "last_import_time", exportTime); err != nil {
			// Non-fatal warning (see above comment about graceful degradation)
			fmt.Fprintf(os.Stderr, "Warning: failed to update last_import_time: %v\n", err)
		}
		// Note: mtime tracking removed in bd-v0y fix (git doesn't preserve mtime)
	}

	// Update database mtime to be >= JSONL mtime (fixes #278, #301, #321)
	// This prevents validatePreExport from incorrectly blocking on next export
	beadsDir := filepath.Dir(jsonlPath)
	dbPath := filepath.Join(beadsDir, "beads.db")
	if err := TouchDatabaseFile(dbPath, jsonlPath); err != nil {
		// Non-fatal warning
		fmt.Fprintf(os.Stderr, "Warning: failed to update database mtime: %v\n", err)
	}

	return nil
}

// getCurrentBranch returns the name of the current git branch
// Uses symbolic-ref instead of rev-parse to work in fresh repos without commits (bd-flil)
func getCurrentBranch(ctx context.Context) (string, error) {
	cmd := exec.CommandContext(ctx, "git", "symbolic-ref", "--short", "HEAD")
	output, err := cmd.Output()
	if err != nil {
		return "", fmt.Errorf("failed to get current branch: %w", err)
	}
	return strings.TrimSpace(string(output)), nil
}

// getSyncBranch returns the configured sync branch name
func getSyncBranch(ctx context.Context) (string, error) {
	// Ensure store is initialized
	if err := ensureStoreActive(); err != nil {
		return "", fmt.Errorf("failed to initialize store: %w", err)
	}

	syncBranch, err := syncbranch.Get(ctx, store)
	if err != nil {
		return "", fmt.Errorf("failed to get sync branch config: %w", err)
	}

	if syncBranch == "" {
		return "", fmt.Errorf("sync.branch not configured (run 'bd config set sync.branch <branch-name>')")
	}

	return syncBranch, nil
}

// showSyncStatus shows the diff between sync branch and main branch
func showSyncStatus(ctx context.Context) error {
	if !isGitRepo() {
		return fmt.Errorf("not in a git repository")
	}

	currentBranch, err := getCurrentBranch(ctx)
	if err != nil {
		return err
	}

	syncBranch, err := getSyncBranch(ctx)
	if err != nil {
		return err
	}

	// Check if sync branch exists
	checkCmd := exec.CommandContext(ctx, "git", "show-ref", "--verify", "--quiet", "refs/heads/"+syncBranch)
	if err := checkCmd.Run(); err != nil {
		return fmt.Errorf("sync branch '%s' does not exist", syncBranch)
	}

	fmt.Printf("Current branch: %s\n", currentBranch)
	fmt.Printf("Sync branch: %s\n\n", syncBranch)

	// Show commit diff
	fmt.Println("Commits in sync branch not in main:")
	logCmd := exec.CommandContext(ctx, "git", "log", "--oneline", currentBranch+".."+syncBranch)
	logOutput, err := logCmd.CombinedOutput()
	if err != nil {
		return fmt.Errorf("failed to get commit log: %w\n%s", err, logOutput)
	}

	if len(strings.TrimSpace(string(logOutput))) == 0 {
		fmt.Println("  (none)")
	} else {
		fmt.Print(string(logOutput))
	}

	fmt.Println("\nCommits in main not in sync branch:")
	logCmd = exec.CommandContext(ctx, "git", "log", "--oneline", syncBranch+".."+currentBranch)
	logOutput, err = logCmd.CombinedOutput()
	if err != nil {
		return fmt.Errorf("failed to get commit log: %w\n%s", err, logOutput)
	}

	if len(strings.TrimSpace(string(logOutput))) == 0 {
		fmt.Println("  (none)")
	} else {
		fmt.Print(string(logOutput))
	}

	// Show file diff for .beads/issues.jsonl
	fmt.Println("\nFile differences in .beads/issues.jsonl:")
	diffCmd := exec.CommandContext(ctx, "git", "diff", currentBranch+"..."+syncBranch, "--", ".beads/issues.jsonl")
	diffOutput, err := diffCmd.CombinedOutput()
	if err != nil {
		// diff returns non-zero when there are differences, which is fine
		if len(diffOutput) == 0 {
			return fmt.Errorf("failed to get diff: %w", err)
		}
	}

	if len(strings.TrimSpace(string(diffOutput))) == 0 {
		fmt.Println("  (no differences)")
	} else {
		fmt.Print(string(diffOutput))
	}

	return nil
}

// mergeSyncBranch merges the sync branch back to main
func mergeSyncBranch(ctx context.Context, dryRun bool) error {
	if !isGitRepo() {
		return fmt.Errorf("not in a git repository")
	}

	currentBranch, err := getCurrentBranch(ctx)
	if err != nil {
		return err
	}

	syncBranch, err := getSyncBranch(ctx)
	if err != nil {
		return err
	}

	// Check if sync branch exists
	checkCmd := exec.CommandContext(ctx, "git", "show-ref", "--verify", "--quiet", "refs/heads/"+syncBranch)
	if err := checkCmd.Run(); err != nil {
		return fmt.Errorf("sync branch '%s' does not exist", syncBranch)
	}

	// Verify we're on the main branch (not the sync branch)
	if currentBranch == syncBranch {
		return fmt.Errorf("cannot merge while on sync branch '%s' (checkout main branch first)", syncBranch)
	}

	// Check if main branch is clean
	statusCmd := exec.CommandContext(ctx, "git", "status", "--porcelain")
	statusOutput, err := statusCmd.Output()
	if err != nil {
		return fmt.Errorf("failed to check git status: %w", err)
	}

	if len(strings.TrimSpace(string(statusOutput))) > 0 {
		return fmt.Errorf("main branch has uncommitted changes, please commit or stash them first")
	}

	if dryRun {
		fmt.Printf("[DRY RUN] Would merge branch '%s' into '%s'\n", syncBranch, currentBranch)

		// Show what would be merged
		logCmd := exec.CommandContext(ctx, "git", "log", "--oneline", currentBranch+".."+syncBranch)
		logOutput, err := logCmd.CombinedOutput()
		if err != nil {
			return fmt.Errorf("failed to preview commits: %w", err)
		}

		if len(strings.TrimSpace(string(logOutput))) > 0 {
			fmt.Println("\nCommits that would be merged:")
			fmt.Print(string(logOutput))
		} else {
			fmt.Println("\nNo commits to merge (already up to date)")
		}

		return nil
	}

	// Perform the merge
	fmt.Printf("Merging branch '%s' into '%s'...\n", syncBranch, currentBranch)

	mergeCmd := exec.CommandContext(ctx, "git", "merge", "--no-ff", syncBranch, "-m",
		fmt.Sprintf("Merge %s into %s", syncBranch, currentBranch))
	mergeOutput, err := mergeCmd.CombinedOutput()
	if err != nil {
		// Check if it's a merge conflict
		if strings.Contains(string(mergeOutput), "CONFLICT") || strings.Contains(string(mergeOutput), "conflict") {
			fmt.Fprintf(os.Stderr, "Merge conflict detected:\n%s\n", mergeOutput)
			fmt.Fprintf(os.Stderr, "\nTo resolve:\n")
			fmt.Fprintf(os.Stderr, "1. Resolve conflicts in the affected files\n")
			fmt.Fprintf(os.Stderr, "2. Stage resolved files: git add <files>\n")
			fmt.Fprintf(os.Stderr, "3. Complete merge: git commit\n")
			fmt.Fprintf(os.Stderr, "4. After merge commit, run 'bd import' to sync database\n")
			return fmt.Errorf("merge conflict - see above for resolution steps")
		}
		return fmt.Errorf("merge failed: %w\n%s", err, mergeOutput)
	}

	fmt.Print(string(mergeOutput))
	fmt.Println("\n✓ Merge complete")

	// Suggest next steps
	fmt.Println("\nNext steps:")
	fmt.Println("1. Review the merged changes")
	fmt.Println("2. Run 'bd sync --import-only' to sync the database with merged JSONL")
	fmt.Println("3. Run 'bd sync' to push changes to remote")

	return nil
}

// importFromJSONL imports the JSONL file by running the import command
// Optional parameters: noGitHistory, protectLeftSnapshot (bd-sync-deletion fix)
func importFromJSONL(ctx context.Context, jsonlPath string, renameOnImport bool, opts ...bool) error {
	// Get current executable path to avoid "./bd" path issues
	exe, err := os.Executable()
	if err != nil {
		return fmt.Errorf("cannot resolve current executable: %w", err)
	}

	// Parse optional parameters
	noGitHistory := false
	protectLeftSnapshot := false
	if len(opts) > 0 {
		noGitHistory = opts[0]
	}
	if len(opts) > 1 {
		protectLeftSnapshot = opts[1]
	}

	// Build args for import command
	// Use --no-daemon to ensure subprocess uses direct mode, avoiding daemon connection issues
	args := []string{"--no-daemon", "import", "-i", jsonlPath}
	if renameOnImport {
		args = append(args, "--rename-on-import")
	}
	if noGitHistory {
		args = append(args, "--no-git-history")
	}
	// Add --protect-left-snapshot flag for post-pull imports (bd-sync-deletion fix)
	if protectLeftSnapshot {
		args = append(args, "--protect-left-snapshot")
	}

	// Run import command
	cmd := exec.CommandContext(ctx, exe, args...) // #nosec G204 - bd import command from trusted binary
	output, err := cmd.CombinedOutput()
	if err != nil {
		return fmt.Errorf("import failed: %w\n%s", err, output)
	}

	// Show output (import command provides the summary)
	if len(output) > 0 {
		fmt.Print(string(output))
	}

	return nil
}

// Default configuration values for auto-compact
const (
	defaultAutoCompact          = false
	defaultAutoCompactThreshold = 1000
)

// maybeAutoCompactDeletions checks if auto-compact is enabled and threshold exceeded,
// and if so, prunes the deletions manifest.
func maybeAutoCompactDeletions(ctx context.Context, jsonlPath string) error {
	// Ensure store is initialized for config access
	if err := ensureStoreActive(); err != nil {
		return nil // Can't access config, skip silently
	}

	// Check if auto-compact is enabled (disabled by default)
	autoCompactStr, err := store.GetConfig(ctx, "deletions.auto_compact")
	if err != nil || autoCompactStr == "" {
		return nil // Not configured, skip
	}

	autoCompact := autoCompactStr == "true" || autoCompactStr == "1" || autoCompactStr == "yes"
	if !autoCompact {
		return nil // Disabled, skip
	}

	// Get threshold (default 1000)
	threshold := defaultAutoCompactThreshold
	if thresholdStr, err := store.GetConfig(ctx, "deletions.auto_compact_threshold"); err == nil && thresholdStr != "" {
		if parsed, err := strconv.Atoi(thresholdStr); err == nil && parsed > 0 {
			threshold = parsed
		}
	}

	// Get deletions path
	beadsDir := filepath.Dir(jsonlPath)
	deletionsPath := deletions.DefaultPath(beadsDir)

	// Count current deletions
	count, err := deletions.Count(deletionsPath)
	if err != nil {
		return fmt.Errorf("failed to count deletions: %w", err)
	}

	// Check if threshold exceeded
	if count <= threshold {
		return nil // Below threshold, skip
	}

	// Get retention days (default 7)
	retentionDays := configfile.DefaultDeletionsRetentionDays
	if retentionStr, err := store.GetConfig(ctx, "deletions.retention_days"); err == nil && retentionStr != "" {
		if parsed, err := strconv.Atoi(retentionStr); err == nil && parsed > 0 {
			retentionDays = parsed
		}
	}

	// Prune deletions
	fmt.Printf("→ Auto-compacting deletions manifest (%d entries > %d threshold)...\n", count, threshold)
	result, err := deletions.PruneDeletions(deletionsPath, retentionDays)
	if err != nil {
		return fmt.Errorf("failed to prune deletions: %w", err)
	}

	if result.PrunedCount > 0 {
		fmt.Printf("  Pruned %d entries older than %d days, kept %d entries\n",
			result.PrunedCount, retentionDays, result.KeptCount)
	} else {
		fmt.Printf("  No entries older than %d days to prune\n", retentionDays)
	}

	return nil
}

// SanitizeResult contains statistics about the JSONL sanitization operation.
type SanitizeResult struct {
	RemovedCount    int      // Number of issues removed from JSONL
	RemovedIDs      []string // IDs that were removed
	ProtectedCount  int      // Number of issues protected from removal (bd-3ee1)
	ProtectedIDs    []string // IDs that were protected
}

// sanitizeJSONLWithDeletions removes non-tombstone issues from the JSONL file
// if they are in the deletions manifest. This prevents zombie resurrection when
// git's 3-way merge re-adds deleted issues to the JSONL during pull.
//
// IMPORTANT (bd-kzxd fix): Tombstones are NOT removed. Tombstones are the proper
// representation of deletions in the JSONL format. Removing them would cause
// the importer to re-create tombstones from deletions.jsonl, leading to
// UNIQUE constraint errors when the tombstone already exists in the database.
//
// IMPORTANT (bd-3ee1 fix): Issues that were in the left snapshot (local export
// before pull) are protected from removal. This prevents newly created issues
// from being incorrectly removed when they happen to have an ID that matches
// an entry in the deletions manifest (possible with hash-based IDs if content
// is similar to a previously deleted issue).
//
// This should be called after git pull but before import.
func sanitizeJSONLWithDeletions(jsonlPath string) (*SanitizeResult, error) {
	result := &SanitizeResult{
		RemovedIDs:   []string{},
		ProtectedIDs: []string{},
	}

	// Get deletions manifest path
	beadsDir := filepath.Dir(jsonlPath)
	deletionsPath := deletions.DefaultPath(beadsDir)

	// Load deletions manifest
	loadResult, err := deletions.LoadDeletions(deletionsPath)
	if err != nil {
		return nil, fmt.Errorf("failed to load deletions manifest: %w", err)
	}

	// If no deletions, nothing to sanitize
	if len(loadResult.Records) == 0 {
		return result, nil
	}

	// bd-3ee1 fix: Load left snapshot to protect locally exported issues
	// Issues in the left snapshot were exported before pull and represent
	// local work that should not be removed by sanitize
	sm := NewSnapshotManager(jsonlPath)
	_, leftPath := sm.getSnapshotPaths()
	protectedIDs := make(map[string]bool)
	if leftIDs, err := sm.buildIDSet(leftPath); err == nil && len(leftIDs) > 0 {
		protectedIDs = leftIDs
	}

	// Read current JSONL
	f, err := os.Open(jsonlPath) // #nosec G304 - controlled path
	if err != nil {
		if os.IsNotExist(err) {
			return result, nil // No JSONL file yet
		}
		return nil, fmt.Errorf("failed to open JSONL: %w", err)
	}

	var keptLines [][]byte

	scanner := bufio.NewScanner(f)
	// Allow large lines (up to 10MB for issues with large descriptions)
	scanner.Buffer(make([]byte, 0, 64*1024), 10*1024*1024)

	for scanner.Scan() {
		line := scanner.Bytes()
		if len(bytes.TrimSpace(line)) == 0 {
			continue
		}

		// Extract ID and status to check for tombstones
		var issue struct {
			ID     string `json:"id"`
			Status string `json:"status"`
		}
		if err := json.Unmarshal(line, &issue); err != nil {
			// Keep malformed lines (let import handle them)
			keptLines = append(keptLines, append([]byte{}, line...))
			continue
		}

		// Check if this ID is in deletions manifest
		if _, deleted := loadResult.Records[issue.ID]; deleted {
			// bd-kzxd fix: Keep tombstones! They are the proper representation of deletions.
			// Only remove non-tombstone issues that were resurrected by git merge.
			if issue.Status == string(types.StatusTombstone) {
				// Keep the tombstone - it's the authoritative deletion record
				keptLines = append(keptLines, append([]byte{}, line...))
			} else if protectedIDs[issue.ID] {
				// bd-3ee1 fix: Issue was in left snapshot (local export before pull)
				// This is local work, not a resurrected zombie - protect it!
				keptLines = append(keptLines, append([]byte{}, line...))
				result.ProtectedCount++
				result.ProtectedIDs = append(result.ProtectedIDs, issue.ID)
			} else {
				// Remove non-tombstone issue that was resurrected
				result.RemovedCount++
				result.RemovedIDs = append(result.RemovedIDs, issue.ID)
			}
		} else {
			keptLines = append(keptLines, append([]byte{}, line...))
		}
	}

	if err := scanner.Err(); err != nil {
		_ = f.Close()
		return nil, fmt.Errorf("failed to read JSONL: %w", err)
	}
	_ = f.Close()

	// If nothing was removed, we're done
	if result.RemovedCount == 0 {
		return result, nil
	}

	// Write sanitized JSONL atomically
	dir := filepath.Dir(jsonlPath)
	base := filepath.Base(jsonlPath)
	tempFile, err := os.CreateTemp(dir, base+".sanitize.*")
	if err != nil {
		return nil, fmt.Errorf("failed to create temp file: %w", err)
	}
	tempPath := tempFile.Name()
	defer func() {
		_ = tempFile.Close()
		_ = os.Remove(tempPath) // Clean up on error
	}()

	for _, line := range keptLines {
		if _, err := tempFile.Write(line); err != nil {
			return nil, fmt.Errorf("failed to write line: %w", err)
		}
		if _, err := tempFile.Write([]byte("\n")); err != nil {
			return nil, fmt.Errorf("failed to write newline: %w", err)
		}
	}

	if err := tempFile.Close(); err != nil {
		return nil, fmt.Errorf("failed to close temp file: %w", err)
	}

	// Atomic replace
	if err := os.Rename(tempPath, jsonlPath); err != nil {
		return nil, fmt.Errorf("failed to replace JSONL: %w", err)
	}

	return result, nil
}

// resolveNoGitHistoryForFromMain returns the resolved noGitHistory value for sync operations.
// When syncing from main (--from-main), noGitHistory is forced to true to prevent creating
// incorrect deletion records for locally-created beads that don't exist on main.
// See: https://github.com/steveyegge/beads/issues/417
func resolveNoGitHistoryForFromMain(fromMain, noGitHistory bool) bool {
	if fromMain {
		return true
	}
	return noGitHistory
}

// handleSyncRecovery handles --reset-remote and --force-push recovery options (bd-vckm)
// These are used when the sync branch has diverged significantly from remote.
func handleSyncRecovery(ctx context.Context, jsonlPath string, resetRemote, forcePush, renameOnImport, noGitHistory, dryRun bool) error {
	// Check if sync.branch is configured
	if err := ensureStoreActive(); err != nil {
		return fmt.Errorf("failed to initialize store: %w", err)
	}

	syncBranchName, err := syncbranch.Get(ctx, store)
	if err != nil {
		return fmt.Errorf("failed to get sync branch config: %w", err)
	}

	if syncBranchName == "" {
		return fmt.Errorf("sync.branch not configured - recovery options only apply to sync branch mode\nRun 'bd config set sync.branch <branch-name>' to configure")
	}

	repoRoot, err := syncbranch.GetRepoRoot(ctx)
	if err != nil {
		return fmt.Errorf("failed to get repo root: %w", err)
	}

	// Check current divergence
	divergence, err := syncbranch.CheckDivergence(ctx, repoRoot, syncBranchName)
	if err != nil {
		return fmt.Errorf("failed to check divergence: %w", err)
	}

	fmt.Printf("Sync branch '%s' status:\n", syncBranchName)
	fmt.Printf("  Local ahead:  %d commits\n", divergence.LocalAhead)
	fmt.Printf("  Remote ahead: %d commits\n", divergence.RemoteAhead)
	if divergence.IsDiverged {
		fmt.Println("  Status: DIVERGED")
	} else if divergence.LocalAhead > 0 {
		fmt.Println("  Status: Local ahead of remote")
	} else if divergence.RemoteAhead > 0 {
		fmt.Println("  Status: Remote ahead of local")
	} else {
		fmt.Println("  Status: In sync")
	}
	fmt.Println()

	if resetRemote {
		if dryRun {
			fmt.Println("[DRY RUN] Would reset local sync branch to remote state")
			fmt.Printf("  This would discard %d local commit(s)\n", divergence.LocalAhead)
			return nil
		}

		if divergence.LocalAhead == 0 {
			fmt.Println("Nothing to reset - local is not ahead of remote")
			return nil
		}

		fmt.Printf("Resetting sync branch '%s' to remote state...\n", syncBranchName)
		fmt.Printf("  This will discard %d local commit(s)\n", divergence.LocalAhead)

		if err := syncbranch.ResetToRemote(ctx, repoRoot, syncBranchName, jsonlPath); err != nil {
			return fmt.Errorf("reset to remote failed: %w", err)
		}

		fmt.Println("✓ Reset complete - local sync branch now matches remote")

		// Import the JSONL to update the database
		fmt.Println("→ Importing JSONL to update database...")
		if err := importFromJSONL(ctx, jsonlPath, renameOnImport, noGitHistory); err != nil {
			return fmt.Errorf("import after reset failed: %w", err)
		}
		fmt.Println("✓ Import complete")
		return nil
	}

	if forcePush {
		if dryRun {
			fmt.Println("[DRY RUN] Would force push local sync branch to remote")
			fmt.Printf("  This would overwrite %d remote commit(s)\n", divergence.RemoteAhead)
			return nil
		}

		if divergence.RemoteAhead == 0 && divergence.LocalAhead == 0 {
			fmt.Println("Nothing to force push - already in sync")
			return nil
		}

		fmt.Printf("Force pushing sync branch '%s' to remote...\n", syncBranchName)
		if divergence.RemoteAhead > 0 {
			fmt.Printf("  This will overwrite %d remote commit(s)\n", divergence.RemoteAhead)
		}

		if err := forcePushSyncBranch(ctx, repoRoot, syncBranchName); err != nil {
			return fmt.Errorf("force push failed: %w", err)
		}

		fmt.Println("✓ Force push complete - remote now matches local")
		return nil
	}

	return nil
}

// forcePushSyncBranch force pushes the local sync branch to remote (bd-vckm)
// This is used when you want to overwrite the remote state with local state.
func forcePushSyncBranch(ctx context.Context, repoRoot, syncBranch string) error {
	// Worktree path is under .git/beads-worktrees/<branch>
	worktreePath := filepath.Join(repoRoot, ".git", "beads-worktrees", syncBranch)

	// Get remote name
	remoteCmd := exec.CommandContext(ctx, "git", "-C", worktreePath, "config", "--get", fmt.Sprintf("branch.%s.remote", syncBranch))
	remoteOutput, err := remoteCmd.Output()
	remote := "origin"
	if err == nil {
		remote = strings.TrimSpace(string(remoteOutput))
	}

	// Force push
	pushCmd := exec.CommandContext(ctx, "git", "-C", worktreePath, "push", "--force", remote, syncBranch)
	if output, err := pushCmd.CombinedOutput(); err != nil {
		return fmt.Errorf("git push --force failed: %w\n%s", err, output)
	}

	return nil
}

// isExternalBeadsDir checks if the beads directory is in a different git repo than cwd.
// This is used to detect when BEADS_DIR points to a separate repository.
// Contributed by dand-oss (https://github.com/steveyegge/beads/pull/533)
func isExternalBeadsDir(ctx context.Context, beadsDir string) bool {
	// Get repo root of cwd
	cwdRepoRoot, err := syncbranch.GetRepoRoot(ctx)
	if err != nil {
		return false // Can't determine, assume local
	}

	// Get repo root of beads dir
	beadsRepoRoot, err := getRepoRootFromPath(ctx, beadsDir)
	if err != nil {
		return false // Can't determine, assume local
	}

	return cwdRepoRoot != beadsRepoRoot
}

// getRepoRootFromPath returns the git repository root for a given path.
// Unlike syncbranch.GetRepoRoot which uses cwd, this allows getting the repo root
// for any path.
// Contributed by dand-oss (https://github.com/steveyegge/beads/pull/533)
func getRepoRootFromPath(ctx context.Context, path string) (string, error) {
	cmd := exec.CommandContext(ctx, "git", "-C", path, "rev-parse", "--show-toplevel")
	output, err := cmd.Output()
	if err != nil {
		return "", fmt.Errorf("failed to get git root for %s: %w", path, err)
	}
	return strings.TrimSpace(string(output)), nil
}

// commitToExternalBeadsRepo commits changes directly to an external beads repo.
// Used when BEADS_DIR points to a different git repository than cwd.
// This bypasses the worktree-based sync which fails when beads dir is external.
// Contributed by dand-oss (https://github.com/steveyegge/beads/pull/533)
func commitToExternalBeadsRepo(ctx context.Context, beadsDir, message string, push bool) (bool, error) {
	repoRoot, err := getRepoRootFromPath(ctx, beadsDir)
	if err != nil {
		return false, fmt.Errorf("failed to get repo root: %w", err)
	}

	// Stage beads files (use relative path from repo root)
	relBeadsDir, err := filepath.Rel(repoRoot, beadsDir)
	if err != nil {
		relBeadsDir = beadsDir // Fallback to absolute path
	}

	addCmd := exec.CommandContext(ctx, "git", "-C", repoRoot, "add", relBeadsDir)
	if output, err := addCmd.CombinedOutput(); err != nil {
		return false, fmt.Errorf("git add failed: %w\n%s", err, output)
	}

	// Check if there are staged changes
	diffCmd := exec.CommandContext(ctx, "git", "-C", repoRoot, "diff", "--cached", "--quiet")
	if diffCmd.Run() == nil {
		return false, nil // No changes to commit
	}

	// Commit
	if message == "" {
		message = fmt.Sprintf("bd sync: %s", time.Now().Format("2006-01-02 15:04:05"))
	}
	commitCmd := exec.CommandContext(ctx, "git", "-C", repoRoot, "commit", "-m", message)
	if output, err := commitCmd.CombinedOutput(); err != nil {
		return false, fmt.Errorf("git commit failed: %w\n%s", err, output)
	}

	// Push if requested
	if push {
		pushCmd := exec.CommandContext(ctx, "git", "-C", repoRoot, "push")
		if output, err := pushCmd.CombinedOutput(); err != nil {
			return true, fmt.Errorf("git push failed: %w\n%s", err, output)
		}
	}

	return true, nil
}

// pullFromExternalBeadsRepo pulls changes in an external beads repo.
// Used when BEADS_DIR points to a different git repository than cwd.
// Contributed by dand-oss (https://github.com/steveyegge/beads/pull/533)
func pullFromExternalBeadsRepo(ctx context.Context, beadsDir string) error {
	repoRoot, err := getRepoRootFromPath(ctx, beadsDir)
	if err != nil {
		return fmt.Errorf("failed to get repo root: %w", err)
	}

	// Check if remote exists
	remoteCmd := exec.CommandContext(ctx, "git", "-C", repoRoot, "remote")
	remoteOutput, err := remoteCmd.Output()
	if err != nil || len(strings.TrimSpace(string(remoteOutput))) == 0 {
		return nil // No remote, skip pull
	}

	pullCmd := exec.CommandContext(ctx, "git", "-C", repoRoot, "pull")
	if output, err := pullCmd.CombinedOutput(); err != nil {
		return fmt.Errorf("git pull failed: %w\n%s", err, output)
	}

	return nil
}

// SyncIntegrityResult contains the results of a pre-sync integrity check.
// bd-hlsw.1: Pre-sync integrity check
type SyncIntegrityResult struct {
	ForcedPush       *ForcedPushCheck   `json:"forced_push,omitempty"`
	PrefixMismatch   *PrefixMismatch    `json:"prefix_mismatch,omitempty"`
	OrphanedChildren *OrphanedChildren  `json:"orphaned_children,omitempty"`
	HasProblems      bool               `json:"has_problems"`
}

// ForcedPushCheck detects if sync branch has diverged from remote.
type ForcedPushCheck struct {
	Detected    bool   `json:"detected"`
	LocalRef    string `json:"local_ref,omitempty"`
	RemoteRef   string `json:"remote_ref,omitempty"`
	Message     string `json:"message"`
}

// PrefixMismatch detects issues with wrong prefix in JSONL.
type PrefixMismatch struct {
	ConfiguredPrefix string   `json:"configured_prefix"`
	MismatchedIDs    []string `json:"mismatched_ids,omitempty"`
	Count            int      `json:"count"`
}

// OrphanedChildren detects issues with parent that doesn't exist.
type OrphanedChildren struct {
	OrphanedIDs []string `json:"orphaned_ids,omitempty"`
	Count       int      `json:"count"`
}

// showSyncIntegrityCheck performs pre-sync integrity checks without modifying state.
// bd-hlsw.1: Detects forced pushes, prefix mismatches, and orphaned children.
func showSyncIntegrityCheck(ctx context.Context, jsonlPath string) error {
	fmt.Println("Sync Integrity Check")
	fmt.Println("====================\n")

	result := &SyncIntegrityResult{}

	// Check 1: Detect forced pushes on sync branch
	forcedPush := checkForcedPush(ctx)
	result.ForcedPush = forcedPush
	if forcedPush.Detected {
		result.HasProblems = true
	}
	printForcedPushResult(forcedPush)

	// Check 2: Detect prefix mismatches in JSONL
	prefixMismatch, err := checkPrefixMismatch(ctx, jsonlPath)
	if err != nil {
		fmt.Fprintf(os.Stderr, "Warning: prefix check failed: %v\n", err)
	} else {
		result.PrefixMismatch = prefixMismatch
		if prefixMismatch != nil && prefixMismatch.Count > 0 {
			result.HasProblems = true
		}
		printPrefixMismatchResult(prefixMismatch)
	}

	// Check 3: Detect orphaned children (parent issues that don't exist)
	orphaned, err := checkOrphanedChildrenInJSONL(jsonlPath)
	if err != nil {
		fmt.Fprintf(os.Stderr, "Warning: orphaned check failed: %v\n", err)
	} else {
		result.OrphanedChildren = orphaned
		if orphaned != nil && orphaned.Count > 0 {
			result.HasProblems = true
		}
		printOrphanedChildrenResult(orphaned)
	}

	// Summary
	fmt.Println("\nSummary")
	fmt.Println("-------")
	if result.HasProblems {
		fmt.Println("Problems detected! Review above and consider:")
		if result.ForcedPush != nil && result.ForcedPush.Detected {
			fmt.Println("  - Force push: Reset local sync branch or use 'bd sync --from-main'")
		}
		if result.PrefixMismatch != nil && result.PrefixMismatch.Count > 0 {
			fmt.Println("  - Prefix mismatch: Use 'bd import --rename-on-import' to fix")
		}
		if result.OrphanedChildren != nil && result.OrphanedChildren.Count > 0 {
			fmt.Println("  - Orphaned children: Remove parent references or create missing parents")
		}
		os.Exit(1)
	} else {
		fmt.Println("No problems detected. Safe to sync.")
	}

	if jsonOutput {
		data, _ := json.MarshalIndent(result, "", "  ")
		fmt.Println(string(data))
	}

	return nil
}

// checkForcedPush detects if the sync branch has diverged from remote.
// This can happen when someone force-pushes to the sync branch.
func checkForcedPush(ctx context.Context) *ForcedPushCheck {
	result := &ForcedPushCheck{
		Detected: false,
		Message:  "No sync branch configured or no remote",
	}

	// Get sync branch name
	if err := ensureStoreActive(); err != nil {
		return result
	}

	syncBranch, _ := syncbranch.Get(ctx, store)
	if syncBranch == "" {
		return result
	}

	// Check if sync branch exists locally
	checkLocalCmd := exec.CommandContext(ctx, "git", "show-ref", "--verify", "--quiet", "refs/heads/"+syncBranch)
	if checkLocalCmd.Run() != nil {
		result.Message = fmt.Sprintf("Sync branch '%s' does not exist locally", syncBranch)
		return result
	}

	// Get local ref
	localRefCmd := exec.CommandContext(ctx, "git", "rev-parse", syncBranch)
	localRefOutput, err := localRefCmd.Output()
	if err != nil {
		result.Message = "Failed to get local sync branch ref"
		return result
	}
	localRef := strings.TrimSpace(string(localRefOutput))
	result.LocalRef = localRef

	// Check if remote tracking branch exists
	remote := "origin"
	if configuredRemote, err := store.GetConfig(ctx, "sync.remote"); err == nil && configuredRemote != "" {
		remote = configuredRemote
	}

	// Get remote ref
	remoteRefCmd := exec.CommandContext(ctx, "git", "rev-parse", remote+"/"+syncBranch)
	remoteRefOutput, err := remoteRefCmd.Output()
	if err != nil {
		result.Message = fmt.Sprintf("Remote tracking branch '%s/%s' does not exist", remote, syncBranch)
		return result
	}
	remoteRef := strings.TrimSpace(string(remoteRefOutput))
	result.RemoteRef = remoteRef

	// If refs match, no divergence
	if localRef == remoteRef {
		result.Message = "Sync branch is in sync with remote"
		return result
	}

	// Check if local is ahead of remote (normal case)
	aheadCmd := exec.CommandContext(ctx, "git", "merge-base", "--is-ancestor", remoteRef, localRef)
	if aheadCmd.Run() == nil {
		result.Message = "Local sync branch is ahead of remote (normal)"
		return result
	}

	// Check if remote is ahead of local (behind, needs pull)
	behindCmd := exec.CommandContext(ctx, "git", "merge-base", "--is-ancestor", localRef, remoteRef)
	if behindCmd.Run() == nil {
		result.Message = "Local sync branch is behind remote (needs pull)"
		return result
	}

	// If neither is ancestor, branches have diverged - likely a force push
	result.Detected = true
	result.Message = fmt.Sprintf("Sync branch has DIVERGED from remote! Local: %s, Remote: %s. This may indicate a force push on the remote.", localRef[:8], remoteRef[:8])

	return result
}

func printForcedPushResult(fp *ForcedPushCheck) {
	fmt.Println("1. Force Push Detection")
	if fp.Detected {
		fmt.Printf("   [PROBLEM] %s\n", fp.Message)
	} else {
		fmt.Printf("   [OK] %s\n", fp.Message)
	}
	fmt.Println()
}

// checkPrefixMismatch detects issues in JSONL that don't match the configured prefix.
func checkPrefixMismatch(ctx context.Context, jsonlPath string) (*PrefixMismatch, error) {
	result := &PrefixMismatch{
		MismatchedIDs: []string{},
	}

	// Get configured prefix
	if err := ensureStoreActive(); err != nil {
		return nil, err
	}

	prefix, err := store.GetConfig(ctx, "issue_prefix")
	if err != nil || prefix == "" {
		prefix = "bd" // Default
	}
	result.ConfiguredPrefix = prefix

	// Read JSONL and check each issue's prefix
	f, err := os.Open(jsonlPath) // #nosec G304 - controlled path
	if err != nil {
		if os.IsNotExist(err) {
			return result, nil // No JSONL, no mismatches
		}
		return nil, fmt.Errorf("failed to open JSONL: %w", err)
	}
	defer f.Close()

	scanner := bufio.NewScanner(f)
	scanner.Buffer(make([]byte, 0, 64*1024), 10*1024*1024)

	for scanner.Scan() {
		line := scanner.Bytes()
		if len(bytes.TrimSpace(line)) == 0 {
			continue
		}

		var issue struct {
			ID string `json:"id"`
		}
		if err := json.Unmarshal(line, &issue); err != nil {
			continue // Skip malformed lines
		}

		// Check if ID starts with configured prefix
		if !strings.HasPrefix(issue.ID, prefix+"-") {
			result.MismatchedIDs = append(result.MismatchedIDs, issue.ID)
		}
	}

	if err := scanner.Err(); err != nil {
		return nil, fmt.Errorf("failed to read JSONL: %w", err)
	}

	result.Count = len(result.MismatchedIDs)
	return result, nil
}

func printPrefixMismatchResult(pm *PrefixMismatch) {
	fmt.Println("2. Prefix Mismatch Check")
	if pm == nil {
		fmt.Println("   [SKIP] Could not check prefix")
		fmt.Println()
		return
	}

	fmt.Printf("   Configured prefix: %s\n", pm.ConfiguredPrefix)
	if pm.Count > 0 {
		fmt.Printf("   [PROBLEM] Found %d issue(s) with wrong prefix:\n", pm.Count)
		// Show first 10
		limit := pm.Count
		if limit > 10 {
			limit = 10
		}
		for i := 0; i < limit; i++ {
			fmt.Printf("      - %s\n", pm.MismatchedIDs[i])
		}
		if pm.Count > 10 {
			fmt.Printf("      ... and %d more\n", pm.Count-10)
		}
	} else {
		fmt.Println("   [OK] All issues have correct prefix")
	}
	fmt.Println()
}

// checkOrphanedChildrenInJSONL detects issues with parent references to non-existent issues.
func checkOrphanedChildrenInJSONL(jsonlPath string) (*OrphanedChildren, error) {
	result := &OrphanedChildren{
		OrphanedIDs: []string{},
	}

	// Read JSONL and build maps of IDs and parent references
	f, err := os.Open(jsonlPath) // #nosec G304 - controlled path
	if err != nil {
		if os.IsNotExist(err) {
			return result, nil
		}
		return nil, fmt.Errorf("failed to open JSONL: %w", err)
	}
	defer f.Close()

	existingIDs := make(map[string]bool)
	parentRefs := make(map[string]string) // child ID -> parent ID

	scanner := bufio.NewScanner(f)
	scanner.Buffer(make([]byte, 0, 64*1024), 10*1024*1024)

	for scanner.Scan() {
		line := scanner.Bytes()
		if len(bytes.TrimSpace(line)) == 0 {
			continue
		}

		var issue struct {
			ID     string `json:"id"`
			Parent string `json:"parent,omitempty"`
			Status string `json:"status"`
		}
		if err := json.Unmarshal(line, &issue); err != nil {
			continue
		}

		// Skip tombstones
		if issue.Status == string(types.StatusTombstone) {
			continue
		}

		existingIDs[issue.ID] = true
		if issue.Parent != "" {
			parentRefs[issue.ID] = issue.Parent
		}
	}

	if err := scanner.Err(); err != nil {
		return nil, fmt.Errorf("failed to read JSONL: %w", err)
	}

	// Find orphaned children (parent doesn't exist)
	for childID, parentID := range parentRefs {
		if !existingIDs[parentID] {
			result.OrphanedIDs = append(result.OrphanedIDs, fmt.Sprintf("%s (parent: %s)", childID, parentID))
		}
	}

	result.Count = len(result.OrphanedIDs)
	return result, nil
}

func printOrphanedChildrenResult(oc *OrphanedChildren) {
	fmt.Println("3. Orphaned Children Check")
	if oc == nil {
		fmt.Println("   [SKIP] Could not check orphaned children")
		fmt.Println()
		return
	}

	if oc.Count > 0 {
		fmt.Printf("   [PROBLEM] Found %d issue(s) with missing parent:\n", oc.Count)
		limit := oc.Count
		if limit > 10 {
			limit = 10
		}
		for i := 0; i < limit; i++ {
			fmt.Printf("      - %s\n", oc.OrphanedIDs[i])
		}
		if oc.Count > 10 {
			fmt.Printf("      ... and %d more\n", oc.Count-10)
		}
	} else {
		fmt.Println("   [OK] No orphaned children found")
	}
	fmt.Println()
}<|MERGE_RESOLUTION|>--- conflicted
+++ resolved
@@ -58,13 +58,7 @@
 		fromMain, _ := cmd.Flags().GetBool("from-main")
 		noGitHistory, _ := cmd.Flags().GetBool("no-git-history")
 		squash, _ := cmd.Flags().GetBool("squash")
-<<<<<<< HEAD
-		// Recovery options (bd-vckm)
-		resetRemote, _ := cmd.Flags().GetBool("reset-remote")
-		forcePush, _ := cmd.Flags().GetBool("force-push")
-=======
 		checkIntegrity, _ := cmd.Flags().GetBool("check")
->>>>>>> e3b60919
 
 		// bd-sync-corruption fix: Force direct mode for sync operations.
 		// This prevents stale daemon SQLite connections from corrupting exports.
@@ -118,15 +112,6 @@
 		// If from-main mode, one-way sync from main branch (gt-ick9: ephemeral branch support)
 		if fromMain {
 			if err := doSyncFromMain(ctx, jsonlPath, renameOnImport, dryRun, noGitHistory); err != nil {
-				fmt.Fprintf(os.Stderr, "Error: %v\n", err)
-				os.Exit(1)
-			}
-			return
-		}
-
-		// Handle recovery options (bd-vckm)
-		if resetRemote || forcePush {
-			if err := handleSyncRecovery(ctx, jsonlPath, resetRemote, forcePush, renameOnImport, noGitHistory, dryRun); err != nil {
 				fmt.Fprintf(os.Stderr, "Error: %v\n", err)
 				os.Exit(1)
 			}
@@ -406,19 +391,11 @@
 		if err := ensureStoreActive(); err == nil && store != nil {
 			syncBranchName, _ = syncbranch.Get(ctx, store)
 			if syncBranchName != "" && syncbranch.HasGitRemote(ctx) {
-				// GH#519: Check if sync.branch equals current branch
-				// If so, we can't use a worktree (git doesn't allow same branch in multiple worktrees)
-				// Fall back to direct commits on the current branch
-				if syncbranch.IsSyncBranchSameAsCurrent(ctx, syncBranchName) {
-					// sync.branch == current branch - use regular commits, not worktree
-					useSyncBranch = false
+				repoRoot, err = syncbranch.GetRepoRoot(ctx)
+				if err != nil {
+					fmt.Fprintf(os.Stderr, "Warning: sync.branch configured but failed to get repo root: %v\n", err)
+					fmt.Fprintf(os.Stderr, "Falling back to current branch commits\n")
 				} else {
-<<<<<<< HEAD
-					repoRoot, err = syncbranch.GetRepoRoot(ctx)
-					if err != nil {
-						fmt.Fprintf(os.Stderr, "Warning: sync.branch configured but failed to get repo root: %v\n", err)
-						fmt.Fprintf(os.Stderr, "Falling back to current branch commits\n")
-=======
 					// GH#519: Check if current branch is the sync branch
 					// If so, commit directly instead of using worktree (which would fail)
 					currentBranch, _ := getCurrentBranch(ctx)
@@ -426,7 +403,6 @@
 						onSyncBranch = true
 						// Don't use worktree - commit directly to current branch
 						useSyncBranch = false
->>>>>>> e3b60919
 					} else {
 						useSyncBranch = true
 					}
@@ -828,13 +804,7 @@
 	syncCmd.Flags().Bool("from-main", false, "One-way sync from main branch (for ephemeral branches without upstream)")
 	syncCmd.Flags().Bool("no-git-history", false, "Skip git history backfill for deletions (use during JSONL filename migrations)")
 	syncCmd.Flags().BoolVar(&jsonOutput, "json", false, "Output sync statistics in JSON format")
-<<<<<<< HEAD
-	// Recovery options for diverged sync branches (bd-vckm)
-	syncCmd.Flags().Bool("reset-remote", false, "Reset local sync branch to remote state (discards local sync changes)")
-	syncCmd.Flags().Bool("force-push", false, "Force push local sync branch to remote (overwrites remote)")
-=======
 	syncCmd.Flags().Bool("check", false, "Pre-sync integrity check: detect forced pushes, prefix mismatches, and orphaned issues")
->>>>>>> e3b60919
 	rootCmd.AddCommand(syncCmd)
 }
 
@@ -903,7 +873,7 @@
 
 // getRepoRootForWorktree returns the main repository root for running git commands
 // This is always the main repository root, never the worktree root
-func getRepoRootForWorktree(_ context.Context) string {
+func getRepoRootForWorktree(ctx context.Context) string {
 	repoRoot, err := git.GetMainRepoRoot()
 	if err != nil {
 		// Fallback to current directory if GetMainRepoRoot fails
@@ -1957,129 +1927,6 @@
 	return noGitHistory
 }
 
-// handleSyncRecovery handles --reset-remote and --force-push recovery options (bd-vckm)
-// These are used when the sync branch has diverged significantly from remote.
-func handleSyncRecovery(ctx context.Context, jsonlPath string, resetRemote, forcePush, renameOnImport, noGitHistory, dryRun bool) error {
-	// Check if sync.branch is configured
-	if err := ensureStoreActive(); err != nil {
-		return fmt.Errorf("failed to initialize store: %w", err)
-	}
-
-	syncBranchName, err := syncbranch.Get(ctx, store)
-	if err != nil {
-		return fmt.Errorf("failed to get sync branch config: %w", err)
-	}
-
-	if syncBranchName == "" {
-		return fmt.Errorf("sync.branch not configured - recovery options only apply to sync branch mode\nRun 'bd config set sync.branch <branch-name>' to configure")
-	}
-
-	repoRoot, err := syncbranch.GetRepoRoot(ctx)
-	if err != nil {
-		return fmt.Errorf("failed to get repo root: %w", err)
-	}
-
-	// Check current divergence
-	divergence, err := syncbranch.CheckDivergence(ctx, repoRoot, syncBranchName)
-	if err != nil {
-		return fmt.Errorf("failed to check divergence: %w", err)
-	}
-
-	fmt.Printf("Sync branch '%s' status:\n", syncBranchName)
-	fmt.Printf("  Local ahead:  %d commits\n", divergence.LocalAhead)
-	fmt.Printf("  Remote ahead: %d commits\n", divergence.RemoteAhead)
-	if divergence.IsDiverged {
-		fmt.Println("  Status: DIVERGED")
-	} else if divergence.LocalAhead > 0 {
-		fmt.Println("  Status: Local ahead of remote")
-	} else if divergence.RemoteAhead > 0 {
-		fmt.Println("  Status: Remote ahead of local")
-	} else {
-		fmt.Println("  Status: In sync")
-	}
-	fmt.Println()
-
-	if resetRemote {
-		if dryRun {
-			fmt.Println("[DRY RUN] Would reset local sync branch to remote state")
-			fmt.Printf("  This would discard %d local commit(s)\n", divergence.LocalAhead)
-			return nil
-		}
-
-		if divergence.LocalAhead == 0 {
-			fmt.Println("Nothing to reset - local is not ahead of remote")
-			return nil
-		}
-
-		fmt.Printf("Resetting sync branch '%s' to remote state...\n", syncBranchName)
-		fmt.Printf("  This will discard %d local commit(s)\n", divergence.LocalAhead)
-
-		if err := syncbranch.ResetToRemote(ctx, repoRoot, syncBranchName, jsonlPath); err != nil {
-			return fmt.Errorf("reset to remote failed: %w", err)
-		}
-
-		fmt.Println("✓ Reset complete - local sync branch now matches remote")
-
-		// Import the JSONL to update the database
-		fmt.Println("→ Importing JSONL to update database...")
-		if err := importFromJSONL(ctx, jsonlPath, renameOnImport, noGitHistory); err != nil {
-			return fmt.Errorf("import after reset failed: %w", err)
-		}
-		fmt.Println("✓ Import complete")
-		return nil
-	}
-
-	if forcePush {
-		if dryRun {
-			fmt.Println("[DRY RUN] Would force push local sync branch to remote")
-			fmt.Printf("  This would overwrite %d remote commit(s)\n", divergence.RemoteAhead)
-			return nil
-		}
-
-		if divergence.RemoteAhead == 0 && divergence.LocalAhead == 0 {
-			fmt.Println("Nothing to force push - already in sync")
-			return nil
-		}
-
-		fmt.Printf("Force pushing sync branch '%s' to remote...\n", syncBranchName)
-		if divergence.RemoteAhead > 0 {
-			fmt.Printf("  This will overwrite %d remote commit(s)\n", divergence.RemoteAhead)
-		}
-
-		if err := forcePushSyncBranch(ctx, repoRoot, syncBranchName); err != nil {
-			return fmt.Errorf("force push failed: %w", err)
-		}
-
-		fmt.Println("✓ Force push complete - remote now matches local")
-		return nil
-	}
-
-	return nil
-}
-
-// forcePushSyncBranch force pushes the local sync branch to remote (bd-vckm)
-// This is used when you want to overwrite the remote state with local state.
-func forcePushSyncBranch(ctx context.Context, repoRoot, syncBranch string) error {
-	// Worktree path is under .git/beads-worktrees/<branch>
-	worktreePath := filepath.Join(repoRoot, ".git", "beads-worktrees", syncBranch)
-
-	// Get remote name
-	remoteCmd := exec.CommandContext(ctx, "git", "-C", worktreePath, "config", "--get", fmt.Sprintf("branch.%s.remote", syncBranch))
-	remoteOutput, err := remoteCmd.Output()
-	remote := "origin"
-	if err == nil {
-		remote = strings.TrimSpace(string(remoteOutput))
-	}
-
-	// Force push
-	pushCmd := exec.CommandContext(ctx, "git", "-C", worktreePath, "push", "--force", remote, syncBranch)
-	if output, err := pushCmd.CombinedOutput(); err != nil {
-		return fmt.Errorf("git push --force failed: %w\n%s", err, output)
-	}
-
-	return nil
-}
-
 // isExternalBeadsDir checks if the beads directory is in a different git repo than cwd.
 // This is used to detect when BEADS_DIR points to a separate repository.
 // Contributed by dand-oss (https://github.com/steveyegge/beads/pull/533)
