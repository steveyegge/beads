--- conflicted
+++ resolved
@@ -251,94 +251,7 @@
 		}
 	},
 }
-<<<<<<< HEAD
-var statsCmd = &cobra.Command{
-	Use:   "stats",
-	Short: "Show statistics",
-	Run: func(cmd *cobra.Command, args []string) {
-		// Use global jsonOutput set by PersistentPreRun (respects config.yaml + env vars)
-		// If daemon is running, use RPC
-		if daemonClient != nil {
-			resp, err := daemonClient.Stats()
-			if err != nil {
-				fmt.Fprintf(os.Stderr, "Error: %v\n", err)
-				os.Exit(1)
-			}
-			var stats types.Statistics
-			if err := json.Unmarshal(resp.Data, &stats); err != nil {
-				fmt.Fprintf(os.Stderr, "Error parsing response: %v\n", err)
-				os.Exit(1)
-			}
-			if jsonOutput {
-				outputJSON(stats)
-				return
-			}
-			fmt.Printf("\n%s Beads Statistics:\n\n", ui.RenderAccent("📊"))
-			fmt.Printf("Total Issues:      %d\n", stats.TotalIssues)
-			fmt.Printf("Open:              %s\n", ui.RenderPass(fmt.Sprintf("%d", stats.OpenIssues)))
-			fmt.Printf("In Progress:       %s\n", ui.RenderWarn(fmt.Sprintf("%d", stats.InProgressIssues)))
-			fmt.Printf("Closed:            %d\n", stats.ClosedIssues)
-			fmt.Printf("Blocked:           %s\n", ui.RenderFail(fmt.Sprintf("%d", stats.BlockedIssues)))
-			fmt.Printf("Ready:             %s\n", ui.RenderPass(fmt.Sprintf("%d", stats.ReadyIssues)))
-			if stats.TombstoneIssues > 0 {
-				fmt.Printf("Deleted:           %d (tombstones)\n", stats.TombstoneIssues)
-			}
-			if stats.PinnedIssues > 0 {
-				fmt.Printf("Pinned:            %d\n", stats.PinnedIssues)
-			}
-			if stats.AverageLeadTime > 0 {
-				fmt.Printf("Avg Lead Time:     %.1f hours\n", stats.AverageLeadTime)
-			}
-			fmt.Println()
-			return
-		}
-		// Direct mode
-		ctx := rootCtx
-		stats, err := store.GetStatistics(ctx)
-		if err != nil {
-		fmt.Fprintf(os.Stderr, "Error: %v\n", err)
-		os.Exit(1)
-		}
-	// If no issues found, check if git has issues and auto-import
-	if stats.TotalIssues == 0 {
-		if checkAndAutoImport(ctx, store) {
-			// Re-run the stats after import
-			stats, err = store.GetStatistics(ctx)
-			if err != nil {
-				fmt.Fprintf(os.Stderr, "Error: %v\n", err)
-				os.Exit(1)
-			}
-		}
-	}
-		if jsonOutput {
-			outputJSON(stats)
-			return
-		}
-		fmt.Printf("\n%s Beads Statistics:\n\n", ui.RenderAccent("📊"))
-		fmt.Printf("Total Issues:           %d\n", stats.TotalIssues)
-		fmt.Printf("Open:                   %s\n", ui.RenderPass(fmt.Sprintf("%d", stats.OpenIssues)))
-		fmt.Printf("In Progress:            %s\n", ui.RenderWarn(fmt.Sprintf("%d", stats.InProgressIssues)))
-		fmt.Printf("Closed:                 %d\n", stats.ClosedIssues)
-		fmt.Printf("Blocked:                %s\n", ui.RenderFail(fmt.Sprintf("%d", stats.BlockedIssues)))
-		fmt.Printf("Ready:                  %s\n", ui.RenderPass(fmt.Sprintf("%d", stats.ReadyIssues)))
-		if stats.TombstoneIssues > 0 {
-			fmt.Printf("Deleted:                %d (tombstones)\n", stats.TombstoneIssues)
-		}
-		if stats.PinnedIssues > 0 {
-			fmt.Printf("Pinned:                 %d\n", stats.PinnedIssues)
-		}
-		if stats.EpicsEligibleForClosure > 0 {
-			fmt.Printf("Epics Ready to Close:   %s\n", ui.RenderPass(fmt.Sprintf("%d", stats.EpicsEligibleForClosure)))
-		}
-		if stats.AverageLeadTime > 0 {
-			fmt.Printf("Avg Lead Time:          %.1f hours\n", stats.AverageLeadTime)
-		}
-		fmt.Println()
-	},
-}
-=======
-
->>>>>>> 79191bf7
+
 func init() {
 	readyCmd.Flags().IntP("limit", "n", 10, "Maximum issues to show")
 	readyCmd.Flags().IntP("priority", "p", 0, "Filter by priority")
