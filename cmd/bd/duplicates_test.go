--- conflicted
+++ resolved
@@ -202,20 +202,10 @@
 	tmpDir := t.TempDir()
 	testStore := newTestStore(t, tmpDir+"/.beads/beads.db")
 	ctx := context.Background()
-<<<<<<< HEAD
-=======
-	tmpDir := t.TempDir()
-	testDB := filepath.Join(tmpDir, "test.db")
-	testStore := newTestStore(t, testDB)
->>>>>>> 227e76b2
 
 	// Create duplicate issues (let DB assign IDs)
 	issues := []*types.Issue{
 		{
-<<<<<<< HEAD
-=======
-			ID:          "test-1",
->>>>>>> 227e76b2
 			Title:       "Fix authentication bug",
 			Description: "Users can't login",
 			Status:      types.StatusOpen,
@@ -223,10 +213,6 @@
 			IssueType:   types.TypeBug,
 		},
 		{
-<<<<<<< HEAD
-=======
-			ID:          "test-2",
->>>>>>> 227e76b2
 			Title:       "Fix authentication bug",
 			Description: "Users can't login",
 			Status:      types.StatusOpen,
@@ -234,10 +220,6 @@
 			IssueType:   types.TypeBug,
 		},
 		{
-<<<<<<< HEAD
-=======
-			ID:          "test-3",
->>>>>>> 227e76b2
 			Title:       "Different task",
 			Description: "Different description",
 			Status:      types.StatusOpen,
@@ -269,25 +251,15 @@
 		t.Fatalf("Expected 2 issues in group, got %d", len(groups[0]))
 	}
 
-<<<<<<< HEAD
 	// Verify the duplicate group contains the two issues with "Fix authentication bug"
 	dupCount := 0
-=======
-	// Verify the duplicate group contains test-1 and test-2
-	ids := make(map[string]bool)
->>>>>>> 227e76b2
 	for _, issue := range groups[0] {
 		if issue.Title == "Fix authentication bug" {
 			dupCount++
 		}
 	}
 
-<<<<<<< HEAD
 	if dupCount != 2 {
 		t.Errorf("Expected duplicate group to contain 2 'Fix authentication bug' issues, got %d", dupCount)
-=======
-	if !ids["test-1"] || !ids["test-2"] {
-		t.Errorf("Expected duplicate group to contain test-1 and test-2")
->>>>>>> 227e76b2
 	}
 }