package main

import (
	"context"
	"encoding/json"
	"os"
	"os/exec"
	"path/filepath"
	"runtime"
	"testing"

	"github.com/steveyegge/beads/internal/git"
	"github.com/steveyegge/beads/internal/storage/sqlite"
	"github.com/steveyegge/beads/internal/types"
)

// TestDatabaseReinitialization tests all database reinitialization scenarios
// covered in DATABASE_REINIT_BUG.md
func TestDatabaseReinitialization(t *testing.T) {
	// Skip on Windows due to git hook autoimport flakiness
	if runtime.GOOS == "windows" {
		t.Skip("Skipping on Windows: git hook autoimport is flaky in CI")
	}

	// Skip in Nix build environment where git isn't available
	if os.Getenv("NIX_BUILD_TOP") != "" {
		t.Skip("Skipping test in Nix build environment (git not available)")
	}

	// Check if git is available
	if _, err := exec.LookPath("git"); err != nil {
		t.Skip("git not available in PATH, skipping test")
	}

	t.Run("fresh_clone_auto_import", testFreshCloneAutoImport)
	t.Run("database_removal_scenario", testDatabaseRemovalScenario)
	t.Run("legacy_filename_support", testLegacyFilenameSupport)
	t.Run("precedence_test", testPrecedenceTest)
	t.Run("init_safety_check", testInitSafetyCheck)
}

// testFreshCloneAutoImport verifies auto-import works on fresh clone
func testFreshCloneAutoImport(t *testing.T) {
	dir := t.TempDir()

	// Initialize git repo
	runCmd(t, dir, "git", "init")
	runCmd(t, dir, "git", "config", "user.email", "test@example.com")
	runCmd(t, dir, "git", "config", "user.name", "Test User")

	// Create .beads directory with issues.jsonl (canonical name)
	beadsDir := filepath.Join(dir, ".beads")
	if err := os.MkdirAll(beadsDir, 0755); err != nil {
		t.Fatalf("Failed to create .beads dir: %v", err)
	}

	// Create test issue data
	issue := &types.Issue{
		ID:          "test-1",
		Title:       "Test issue",
		Description: "Test description",
		Status:      types.StatusOpen,
		Priority:    2,
		IssueType:   types.TypeTask,
	}

	jsonlPath := filepath.Join(beadsDir, "issues.jsonl")
	if err := writeJSONL(jsonlPath, []*types.Issue{issue}); err != nil {
		t.Fatalf("Failed to write JSONL: %v", err)
	}

	// Commit to git (use forward slashes for git path)
	runCmd(t, dir, "git", "add", ".beads/issues.jsonl")
	runCmd(t, dir, "git", "commit", "-m", "Initial commit")

	// Remove database to simulate fresh clone
	dbPath := filepath.Join(beadsDir, "test.db")
	os.Remove(dbPath)

	// Run bd init with auto-import disabled to test checkGitForIssues
	store, err := sqlite.New(context.Background(), dbPath)
	if err != nil {
		t.Fatalf("Failed to create database: %v", err)
	}
	defer store.Close()

	ctx := context.Background()
	if err := store.SetConfig(ctx, "issue_prefix", "test"); err != nil {
		t.Fatalf("Failed to set prefix: %v", err)
	}

	// Test checkGitForIssues detects issues.jsonl
	t.Chdir(dir)
<<<<<<< HEAD
	git.ResetCaches() // Reset git caches after changing directory
=======
	git.ResetCaches()
>>>>>>> 65287ef7

	count, path, gitRef := checkGitForIssues()
	if count != 1 {
		t.Errorf("Expected 1 issue in git, got %d", count)
	}
	// Normalize path for comparison (handle both forward and backslash)
	expectedPath := normalizeGitPath(".beads/issues.jsonl")
	if normalizeGitPath(path) != expectedPath {
		t.Errorf("Expected path %s, got %s", expectedPath, path)
	}

	// Import from git
	if err := importFromGit(ctx, dbPath, store, path, gitRef); err != nil {
		t.Fatalf("Import failed: %v", err)
	}

	// Verify issue was imported
	stats, err := store.GetStatistics(ctx)
	if err != nil {
		t.Fatalf("Failed to get stats: %v", err)
	}
	if stats.TotalIssues != 1 {
		t.Errorf("Expected 1 issue after import, got %d", stats.TotalIssues)
	}
}

// testDatabaseRemovalScenario tests the primary bug scenario
func testDatabaseRemovalScenario(t *testing.T) {
	dir := t.TempDir()

	// Initialize git repo
	runCmd(t, dir, "git", "init")
	runCmd(t, dir, "git", "config", "user.email", "test@example.com")
	runCmd(t, dir, "git", "config", "user.name", "Test User")

	// Create .beads directory with issues.jsonl (canonical name)
	beadsDir := filepath.Join(dir, ".beads")
	if err := os.MkdirAll(beadsDir, 0755); err != nil {
		t.Fatalf("Failed to create .beads dir: %v", err)
	}

	// Create multiple test issues
	issues := []*types.Issue{
		{
			ID:        "test-1",
			Title:     "First issue",
			Status:    types.StatusOpen,
			Priority:  1,
			IssueType: types.TypeTask,
		},
		{
			ID:        "test-2",
			Title:     "Second issue",
			Status:    types.StatusOpen,
			Priority:  2,
			IssueType: types.TypeBug,
		},
	}

	jsonlPath := filepath.Join(beadsDir, "issues.jsonl")
	if err := writeJSONL(jsonlPath, issues); err != nil {
		t.Fatalf("Failed to write JSONL: %v", err)
	}

	// Commit to git
	runCmd(t, dir, "git", "add", ".beads/issues.jsonl")
	runCmd(t, dir, "git", "commit", "-m", "Add issues")

	// Simulate rm -rf .beads/ followed by partial bd init
	// (in practice, bd init creates config.yaml before auto-import)
	os.RemoveAll(beadsDir)
	os.MkdirAll(beadsDir, 0755)
	// Create minimal config so FindBeadsDir recognizes this as a beads directory
	if err := os.WriteFile(filepath.Join(beadsDir, "config.yaml"), []byte("issue-prefix: test\n"), 0644); err != nil {
		t.Fatalf("Failed to write config.yaml: %v", err)
	}

	// Change to test directory
	t.Chdir(dir)
<<<<<<< HEAD
	git.ResetCaches() // Reset git caches after changing directory
=======
	git.ResetCaches()
>>>>>>> 65287ef7

	// Test checkGitForIssues finds issues.jsonl (canonical name)
	count, path, gitRef := checkGitForIssues()
	if count != 2 {
		t.Errorf("Expected 2 issues in git, got %d", count)
	}
	expectedPath := normalizeGitPath(".beads/issues.jsonl")
	if normalizeGitPath(path) != expectedPath {
		t.Errorf("Expected %s, got %s", expectedPath, path)
	}

	// Initialize database and import
	dbPath := filepath.Join(beadsDir, "test.db")
	store, err := sqlite.New(context.Background(), dbPath)
	if err != nil {
		t.Fatalf("Failed to create database: %v", err)
	}
	defer store.Close()

	ctx := context.Background()
	if err := store.SetConfig(ctx, "issue_prefix", "test"); err != nil {
		t.Fatalf("Failed to set prefix: %v", err)
	}

	if err := importFromGit(ctx, dbPath, store, path, gitRef); err != nil {
		t.Fatalf("Import failed: %v", err)
	}

	// Verify correct filename was detected
	if filepath.Base(path) != "issues.jsonl" {
		t.Errorf("Should have imported from issues.jsonl, got %s", path)
	}

	// Verify stats show >0 issues
	stats, err := store.GetStatistics(ctx)
	if err != nil {
		t.Fatalf("Failed to get stats: %v", err)
	}
	if stats.TotalIssues != 2 {
		t.Errorf("Expected 2 issues, got %d", stats.TotalIssues)
	}
}

// testLegacyFilenameSupport tests issues.jsonl fallback
func testLegacyFilenameSupport(t *testing.T) {
	dir := t.TempDir()

	// Initialize git repo
	runCmd(t, dir, "git", "init")
	runCmd(t, dir, "git", "config", "user.email", "test@example.com")
	runCmd(t, dir, "git", "config", "user.name", "Test User")

	// Create .beads directory with issues.jsonl (legacy)
	beadsDir := filepath.Join(dir, ".beads")
	if err := os.MkdirAll(beadsDir, 0755); err != nil {
		t.Fatalf("Failed to create .beads dir: %v", err)
	}

	issue := &types.Issue{
		ID:        "test-1",
		Title:     "Legacy issue",
		Status:    types.StatusOpen,
		Priority:  2,
		IssueType: types.TypeTask,
	}

	// Use legacy filename
	jsonlPath := filepath.Join(beadsDir, "issues.jsonl")
	if err := writeJSONL(jsonlPath, []*types.Issue{issue}); err != nil {
		t.Fatalf("Failed to write JSONL: %v", err)
	}

	// Commit to git
	runCmd(t, dir, "git", "add", ".beads/issues.jsonl")
	runCmd(t, dir, "git", "commit", "-m", "Add legacy issue")

	// Change to test directory
	t.Chdir(dir)
<<<<<<< HEAD
	git.ResetCaches() // Reset git caches after changing directory
=======
	git.ResetCaches()
>>>>>>> 65287ef7

	// Test checkGitForIssues finds issues.jsonl
	count, path, gitRef := checkGitForIssues()
	if count != 1 {
		t.Errorf("Expected 1 issue in git, got %d", count)
	}
	expectedPath := normalizeGitPath(".beads/issues.jsonl")
	if normalizeGitPath(path) != expectedPath {
		t.Errorf("Expected %s, got %s", expectedPath, path)
	}

	// Initialize and import
	dbPath := filepath.Join(beadsDir, "test.db")
	store, err := sqlite.New(context.Background(), dbPath)
	if err != nil {
		t.Fatalf("Failed to create database: %v", err)
	}
	defer store.Close()

	ctx := context.Background()
	if err := store.SetConfig(ctx, "issue_prefix", "test"); err != nil {
		t.Fatalf("Failed to set prefix: %v", err)
	}

	if err := importFromGit(ctx, dbPath, store, path, gitRef); err != nil {
		t.Fatalf("Import failed: %v", err)
	}

	// Verify import succeeded
	stats, err := store.GetStatistics(ctx)
	if err != nil {
		t.Fatalf("Failed to get stats: %v", err)
	}
	if stats.TotalIssues != 1 {
		t.Errorf("Expected 1 issue, got %d", stats.TotalIssues)
	}
}

// testPrecedenceTest verifies issues.jsonl is preferred over beads.jsonl
func testPrecedenceTest(t *testing.T) {
	dir := t.TempDir()

	// Initialize git repo
	runCmd(t, dir, "git", "init")
	runCmd(t, dir, "git", "config", "user.email", "test@example.com")
	runCmd(t, dir, "git", "config", "user.name", "Test User")

	// Create .beads directory with BOTH files
	beadsDir := filepath.Join(dir, ".beads")
	if err := os.MkdirAll(beadsDir, 0755); err != nil {
		t.Fatalf("Failed to create .beads dir: %v", err)
	}

	// Create issues.jsonl with 2 issues (canonical, should be preferred)
	canonicalIssues := []*types.Issue{
		{ID: "test-1", Title: "From issues.jsonl", Status: types.StatusOpen, Priority: 1, IssueType: types.TypeTask},
		{ID: "test-2", Title: "Also from issues.jsonl", Status: types.StatusOpen, Priority: 1, IssueType: types.TypeTask},
	}
	if err := writeJSONL(filepath.Join(beadsDir, "issues.jsonl"), canonicalIssues); err != nil {
		t.Fatalf("Failed to write issues.jsonl: %v", err)
	}

	// Create beads.jsonl with 1 issue (should be ignored)
	legacyIssues := []*types.Issue{
		{ID: "test-99", Title: "From beads.jsonl", Status: types.StatusOpen, Priority: 1, IssueType: types.TypeTask},
	}
	if err := writeJSONL(filepath.Join(beadsDir, "beads.jsonl"), legacyIssues); err != nil {
		t.Fatalf("Failed to write beads.jsonl: %v", err)
	}

	// Commit both files
	runCmd(t, dir, "git", "add", ".beads/")
	runCmd(t, dir, "git", "commit", "-m", "Add both files")

	// Change to test directory
	t.Chdir(dir)
<<<<<<< HEAD
	git.ResetCaches() // Reset git caches after changing directory
=======
	git.ResetCaches()
>>>>>>> 65287ef7

	// Test checkGitForIssues prefers issues.jsonl
	count, path, _ := checkGitForIssues()
	if count != 2 {
		t.Errorf("Expected 2 issues (from issues.jsonl), got %d", count)
	}
	expectedPath := normalizeGitPath(".beads/issues.jsonl")
	if normalizeGitPath(path) != expectedPath {
		t.Errorf("Expected issues.jsonl to be preferred, got %s", path)
	}
}

// testInitSafetyCheck tests the safety check that prevents silent data loss
func testInitSafetyCheck(t *testing.T) {
	dir := t.TempDir()

	// Initialize git repo
	runCmd(t, dir, "git", "init")
	runCmd(t, dir, "git", "config", "user.email", "test@example.com")
	runCmd(t, dir, "git", "config", "user.name", "Test User")

	// Create .beads directory with issues.jsonl (canonical name)
	beadsDir := filepath.Join(dir, ".beads")
	if err := os.MkdirAll(beadsDir, 0755); err != nil {
		t.Fatalf("Failed to create .beads dir: %v", err)
	}

	issue := &types.Issue{
		ID:        "test-1",
		Title:     "Test issue",
		Status:    types.StatusOpen,
		Priority:  1,
		IssueType: types.TypeTask,
	}

	jsonlPath := filepath.Join(beadsDir, "issues.jsonl")
	if err := writeJSONL(jsonlPath, []*types.Issue{issue}); err != nil {
		t.Fatalf("Failed to write JSONL: %v", err)
	}

	// Commit to git
	runCmd(t, dir, "git", "add", ".beads/issues.jsonl")
	runCmd(t, dir, "git", "commit", "-m", "Add issue")

	// Change to test directory
	t.Chdir(dir)
<<<<<<< HEAD
	git.ResetCaches() // Reset git caches after changing directory
=======
	git.ResetCaches()
>>>>>>> 65287ef7

	// Create empty database (simulating failed import)
	dbPath := filepath.Join(beadsDir, "test.db")
	store, err := sqlite.New(context.Background(), dbPath)
	if err != nil {
		t.Fatalf("Failed to create database: %v", err)
	}
	ctx := context.Background()
	if err := store.SetConfig(ctx, "issue_prefix", "test"); err != nil {
		t.Fatalf("Failed to set prefix: %v", err)
	}

	// Verify safety check would detect the problem
	stats, err := store.GetStatistics(ctx)
	if err != nil {
		t.Fatalf("Failed to get stats: %v", err)
	}

	if stats.TotalIssues == 0 {
		// Database is empty - check if git has issues
		recheck, recheckPath, _ := checkGitForIssues()
		if recheck == 0 {
			t.Error("Safety check should have detected issues in git")
		}
		expectedPath := normalizeGitPath(".beads/issues.jsonl")
		if normalizeGitPath(recheckPath) != expectedPath {
			t.Errorf("Safety check found wrong path: %s", recheckPath)
		}
		// This would trigger the error exit in real init.go
		t.Logf("Safety check correctly detected %d issues in git at %s", recheck, recheckPath)
	} else {
		t.Error("Database should be empty for this test")
	}

	store.Close()
}

// Helper functions

// runCmd runs a command and fails the test if it returns an error
// If the command is "git init", it automatically adds --initial-branch=main
// for modern git compatibility.
func runCmd(t *testing.T, dir string, name string, args ...string) {
	t.Helper()
	// Add --initial-branch=main to git init for modern git compatibility
	if name == "git" && len(args) > 0 && args[0] == "init" {
		args = append(args, "--initial-branch=main")
	}
	cmd := exec.Command(name, args...)
	cmd.Dir = dir
	if output, err := cmd.CombinedOutput(); err != nil {
		t.Fatalf("Command %s %v failed: %v\nOutput: %s", name, args, err, output)
	}
}

// writeJSONL writes issues to a JSONL file
func writeJSONL(path string, issues []*types.Issue) error {
	f, err := os.Create(path)
	if err != nil {
		return err
	}
	defer f.Close()

	enc := json.NewEncoder(f)
	for _, issue := range issues {
		if err := enc.Encode(issue); err != nil {
			return err
		}
	}
	return nil
}

// normalizeGitPath converts a path to use forward slashes for git compatibility
// Git always uses forward slashes internally, even on Windows
func normalizeGitPath(path string) string {
	if runtime.GOOS == windowsOS {
		return filepath.ToSlash(path)
	}
	return path
}<|MERGE_RESOLUTION|>--- conflicted
+++ resolved
@@ -91,11 +91,11 @@
 
 	// Test checkGitForIssues detects issues.jsonl
 	t.Chdir(dir)
-<<<<<<< HEAD
+
 	git.ResetCaches() // Reset git caches after changing directory
-=======
+
 	git.ResetCaches()
->>>>>>> 65287ef7
+
 
 	count, path, gitRef := checkGitForIssues()
 	if count != 1 {
@@ -175,11 +175,11 @@
 
 	// Change to test directory
 	t.Chdir(dir)
-<<<<<<< HEAD
+
 	git.ResetCaches() // Reset git caches after changing directory
-=======
+
 	git.ResetCaches()
->>>>>>> 65287ef7
+
 
 	// Test checkGitForIssues finds issues.jsonl (canonical name)
 	count, path, gitRef := checkGitForIssues()
@@ -258,11 +258,11 @@
 
 	// Change to test directory
 	t.Chdir(dir)
-<<<<<<< HEAD
+
 	git.ResetCaches() // Reset git caches after changing directory
-=======
+
 	git.ResetCaches()
->>>>>>> 65287ef7
+
 
 	// Test checkGitForIssues finds issues.jsonl
 	count, path, gitRef := checkGitForIssues()
@@ -339,11 +339,11 @@
 
 	// Change to test directory
 	t.Chdir(dir)
-<<<<<<< HEAD
+
 	git.ResetCaches() // Reset git caches after changing directory
-=======
+
 	git.ResetCaches()
->>>>>>> 65287ef7
+
 
 	// Test checkGitForIssues prefers issues.jsonl
 	count, path, _ := checkGitForIssues()
@@ -390,11 +390,11 @@
 
 	// Change to test directory
 	t.Chdir(dir)
-<<<<<<< HEAD
+
 	git.ResetCaches() // Reset git caches after changing directory
-=======
+
 	git.ResetCaches()
->>>>>>> 65287ef7
+
 
 	// Create empty database (simulating failed import)
 	dbPath := filepath.Join(beadsDir, "test.db")
