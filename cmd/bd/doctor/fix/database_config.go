--- conflicted
+++ resolved
@@ -180,17 +180,11 @@
 		cfg.JSONLExport = "issues.jsonl"
 
 		// Update .gitattributes if it references beads.jsonl
-<<<<<<< HEAD
-		gitattrsPath := filepath.Join(path, ".gitattributes")
-		// #nosec G304 -- gitattrsPath is constructed from path which is the git root
-		if content, err := os.ReadFile(gitattrsPath); err == nil {
-=======
 		gitattrsPath, err := safeWorkspacePath(path, ".gitattributes")
 		if err != nil {
 			fmt.Printf("  Skipping .gitattributes update: %v\n", err)
 			// #nosec G304 -- gitattrsPath constrained to workspace root
 		} else if content, err := os.ReadFile(gitattrsPath); err == nil {
->>>>>>> 3a2e9d58
 			if strings.Contains(string(content), ".beads/beads.jsonl") {
 				newContent := strings.ReplaceAll(string(content), ".beads/beads.jsonl", ".beads/issues.jsonl")
 				// #nosec G306 -- .gitattributes should be world-readable
