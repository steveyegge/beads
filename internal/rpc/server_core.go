package rpc

import (
	"encoding/json"
	"fmt"
	"net"
	"os"
	"sync"
	"sync/atomic"
	"time"

	"github.com/steveyegge/beads/internal/storage"
)

// ServerVersion is the version of this RPC server
// This should match the bd CLI version for proper compatibility checks
// It's set dynamically by daemon.go from cmd/bd/version.go before starting the server
var ServerVersion = "0.0.0" // Placeholder; overridden by daemon startup

const (
	statusUnhealthy = "unhealthy"
)

// Server represents the RPC server that runs in the daemon
type Server struct {
	socketPath    string
	workspacePath string          // Absolute path to workspace root
	dbPath        string          // Absolute path to database file
	storage       storage.Storage // Default storage (for backward compat)
	listener      net.Listener
	mu            sync.RWMutex
	shutdown      bool
	shutdownChan  chan struct{}
	stopOnce      sync.Once
	doneChan      chan struct{} // closed when Start() cleanup is complete
	// Health and metrics
	startTime        time.Time
	lastActivityTime atomic.Value // time.Time - last request timestamp
	metrics          *Metrics
	// Connection limiting
	maxConns      int
	activeConns   int32 // atomic counter
	connSemaphore chan struct{}
	// Request timeout
	requestTimeout time.Duration
	// Ready channel signals when server is listening
	readyChan chan struct{}
	// Auto-import single-flight guard
	importInProgress atomic.Bool
	// Mutation events for event-driven daemon
<<<<<<< HEAD
	mutationChan  chan MutationEvent
	droppedEvents atomic.Int64 // Counter for dropped mutation events
	watchersMu    sync.RWMutex
	watchers      map[int64]chan IssueEvent
	watcherSeq    int64
=======
	mutationChan    chan MutationEvent
	droppedEvents   atomic.Int64 // Counter for dropped mutation events
	// Recent mutations buffer for polling (circular buffer, max 100 events)
	recentMutations   []MutationEvent
	recentMutationsMu sync.RWMutex
	maxMutationBuffer int
>>>>>>> f1f144db
}

// Mutation event types
const (
	MutationCreate  = "create"
	MutationUpdate  = "update"
	MutationDelete  = "delete"
	MutationComment = "comment"
)

// MutationEvent represents a database mutation for event-driven sync
type MutationEvent struct {
	Type      string // One of: MutationCreate, MutationUpdate, MutationDelete, MutationComment
	IssueID   string // e.g., "bd-42"
	Timestamp time.Time
}

// NewServer creates a new RPC server
func NewServer(socketPath string, store storage.Storage, workspacePath string, dbPath string) *Server {
	// Parse config from env vars
	maxConns := 100 // default
	if env := os.Getenv("BEADS_DAEMON_MAX_CONNS"); env != "" {
		var conns int
		if _, err := fmt.Sscanf(env, "%d", &conns); err == nil && conns > 0 {
			maxConns = conns
		}
	}

	requestTimeout := 30 * time.Second // default
	if env := os.Getenv("BEADS_DAEMON_REQUEST_TIMEOUT"); env != "" {
		if timeout, err := time.ParseDuration(env); err == nil && timeout > 0 {
			requestTimeout = timeout
		}
	}

	mutationBufferSize := 512 // default (increased from 100 for better burst handling)
	if env := os.Getenv("BEADS_MUTATION_BUFFER"); env != "" {
		var bufSize int
		if _, err := fmt.Sscanf(env, "%d", &bufSize); err == nil && bufSize > 0 {
			mutationBufferSize = bufSize
		}
	}

	s := &Server{
<<<<<<< HEAD
		socketPath:     socketPath,
		workspacePath:  workspacePath,
		dbPath:         dbPath,
		storage:        store,
		shutdownChan:   make(chan struct{}),
		doneChan:       make(chan struct{}),
		startTime:      time.Now(),
		metrics:        NewMetrics(),
		maxConns:       maxConns,
		connSemaphore:  make(chan struct{}, maxConns),
		requestTimeout: requestTimeout,
		readyChan:      make(chan struct{}),
		mutationChan:   make(chan MutationEvent, mutationBufferSize), // Configurable buffer
		watchers:       make(map[int64]chan IssueEvent),
=======
		socketPath:        socketPath,
		workspacePath:     workspacePath,
		dbPath:            dbPath,
		storage:           store,
		shutdownChan:      make(chan struct{}),
		doneChan:          make(chan struct{}),
		startTime:         time.Now(),
		metrics:           NewMetrics(),
		maxConns:          maxConns,
		connSemaphore:     make(chan struct{}, maxConns),
		requestTimeout:    requestTimeout,
		readyChan:         make(chan struct{}),
		mutationChan:      make(chan MutationEvent, mutationBufferSize), // Configurable buffer
		recentMutations:   make([]MutationEvent, 0, 100),
		maxMutationBuffer: 100,
>>>>>>> f1f144db
	}
	s.lastActivityTime.Store(time.Now())
	return s
}

// emitMutation sends a mutation event to the daemon's event-driven loop.
// Non-blocking: drops event if channel is full (sync will happen eventually).
// Also stores in recent mutations buffer for polling.
func (s *Server) emitMutation(eventType, issueID string) {
	event := MutationEvent{
		Type:      eventType,
		IssueID:   issueID,
		Timestamp: time.Now(),
	}

	// Send to mutation channel for daemon
	select {
	case s.mutationChan <- event:
		// Event sent successfully
	default:
		// Channel full, increment dropped events counter
		s.droppedEvents.Add(1)
	}

	// Store in recent mutations buffer for polling
	s.recentMutationsMu.Lock()
	s.recentMutations = append(s.recentMutations, event)
	// Keep buffer size limited (circular buffer behavior)
	if len(s.recentMutations) > s.maxMutationBuffer {
		s.recentMutations = s.recentMutations[1:]
	}
	s.recentMutationsMu.Unlock()
}

// MutationChan returns the mutation event channel for the daemon to consume
func (s *Server) MutationChan() <-chan MutationEvent {
	return s.mutationChan
}

// ResetDroppedEventsCount resets the dropped events counter and returns the previous value
func (s *Server) ResetDroppedEventsCount() int64 {
	return s.droppedEvents.Swap(0)
}

// GetRecentMutations returns mutations since the given timestamp
func (s *Server) GetRecentMutations(sinceMillis int64) []MutationEvent {
	s.recentMutationsMu.RLock()
	defer s.recentMutationsMu.RUnlock()

	var result []MutationEvent
	for _, m := range s.recentMutations {
		if m.Timestamp.UnixMilli() > sinceMillis {
			result = append(result, m)
		}
	}
	return result
}

// handleGetMutations handles the get_mutations RPC operation
func (s *Server) handleGetMutations(req *Request) Response {
	var args GetMutationsArgs
	if err := json.Unmarshal(req.Args, &args); err != nil {
		return Response{
			Success: false,
			Error:   fmt.Sprintf("invalid arguments: %v", err),
		}
	}

	mutations := s.GetRecentMutations(args.Since)
	data, _ := json.Marshal(mutations)

	return Response{
		Success: true,
		Data:    data,
	}
}<|MERGE_RESOLUTION|>--- conflicted
+++ resolved
@@ -48,20 +48,15 @@
 	// Auto-import single-flight guard
 	importInProgress atomic.Bool
 	// Mutation events for event-driven daemon
-<<<<<<< HEAD
 	mutationChan  chan MutationEvent
 	droppedEvents atomic.Int64 // Counter for dropped mutation events
 	watchersMu    sync.RWMutex
 	watchers      map[int64]chan IssueEvent
 	watcherSeq    int64
-=======
-	mutationChan    chan MutationEvent
-	droppedEvents   atomic.Int64 // Counter for dropped mutation events
 	// Recent mutations buffer for polling (circular buffer, max 100 events)
 	recentMutations   []MutationEvent
 	recentMutationsMu sync.RWMutex
 	maxMutationBuffer int
->>>>>>> f1f144db
 }
 
 // Mutation event types
@@ -106,22 +101,6 @@
 	}
 
 	s := &Server{
-<<<<<<< HEAD
-		socketPath:     socketPath,
-		workspacePath:  workspacePath,
-		dbPath:         dbPath,
-		storage:        store,
-		shutdownChan:   make(chan struct{}),
-		doneChan:       make(chan struct{}),
-		startTime:      time.Now(),
-		metrics:        NewMetrics(),
-		maxConns:       maxConns,
-		connSemaphore:  make(chan struct{}, maxConns),
-		requestTimeout: requestTimeout,
-		readyChan:      make(chan struct{}),
-		mutationChan:   make(chan MutationEvent, mutationBufferSize), // Configurable buffer
-		watchers:       make(map[int64]chan IssueEvent),
-=======
 		socketPath:        socketPath,
 		workspacePath:     workspacePath,
 		dbPath:            dbPath,
@@ -135,9 +114,9 @@
 		requestTimeout:    requestTimeout,
 		readyChan:         make(chan struct{}),
 		mutationChan:      make(chan MutationEvent, mutationBufferSize), // Configurable buffer
+		watchers:          make(map[int64]chan IssueEvent),
 		recentMutations:   make([]MutationEvent, 0, 100),
 		maxMutationBuffer: 100,
->>>>>>> f1f144db
 	}
 	s.lastActivityTime.Store(time.Now())
 	return s
