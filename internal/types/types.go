--- conflicted
+++ resolved
@@ -74,8 +74,6 @@
 	return fmt.Sprintf("%x", h.Sum(nil))
 }
 
-<<<<<<< HEAD
-=======
 // DefaultTombstoneTTL is the default time-to-live for tombstones (30 days)
 const DefaultTombstoneTTL = 30 * 24 * time.Hour
 
@@ -117,7 +115,6 @@
 	return time.Now().After(expirationTime)
 }
 
->>>>>>> 386ab82f
 // Validate checks if the issue has valid field values (built-in statuses only)
 func (i *Issue) Validate() error {
 	return i.ValidateWithCustomStatuses(nil)
@@ -178,22 +175,6 @@
 	switch s {
 	case StatusOpen, StatusInProgress, StatusBlocked, StatusClosed, StatusTombstone:
 		return true
-	}
-	return false
-}
-
-// IsValidWithCustom checks if the status is valid, including custom statuses.
-// Custom statuses are user-defined via bd config set status.custom "status1,status2,..."
-func (s Status) IsValidWithCustom(customStatuses []string) bool {
-	// First check built-in statuses
-	if s.IsValid() {
-		return true
-	}
-	// Then check custom statuses
-	for _, custom := range customStatuses {
-		if string(s) == custom {
-			return true
-		}
 	}
 	return false
 }
