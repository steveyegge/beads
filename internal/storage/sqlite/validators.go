--- conflicted
+++ resolved
@@ -22,10 +22,6 @@
 }
 
 // validateStatusWithCustom validates a status value, allowing custom statuses.
-<<<<<<< HEAD
-func validateStatusWithCustom(value interface{}, customStatuses []string) error {
-	if status, ok := value.(string); ok {
-=======
 // Note: tombstone status is blocked here (bd-y68) - use bd delete instead of bd update --status=tombstone
 func validateStatusWithCustom(value interface{}, customStatuses []string) error {
 	if status, ok := value.(string); ok {
@@ -34,7 +30,6 @@
 		if types.Status(status) == types.StatusTombstone {
 			return fmt.Errorf("cannot set status to tombstone directly; use 'bd delete' instead")
 		}
->>>>>>> 386ab82f
 		if !types.Status(status).IsValidWithCustom(customStatuses) {
 			return fmt.Errorf("invalid status: %s", status)
 		}
