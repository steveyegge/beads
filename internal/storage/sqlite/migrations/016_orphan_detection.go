--- conflicted
+++ resolved
@@ -21,19 +21,6 @@
 // - Restore the missing parent issues
 func MigrateOrphanDetection(db *sql.DB) error {
 	// Query for orphaned children:
-<<<<<<< HEAD
-	// - ID contains a dot (potential hierarchical structure)
-	// - The part before the first dot must contain a hyphen (GH#508)
-	//   This ensures the dot is in the hash portion (e.g., "bd-abc.1"), not in the prefix
-	//   (e.g., "my.project-abc123" where "my.project" is the prefix from directory name)
-	// - Parent (part before first dot) doesn't exist in database
-	rows, err := db.Query(`
-		SELECT id
-		FROM issues
-		WHERE id LIKE '%.%'
-		  AND instr(substr(id, 1, instr(id, '.') - 1), '-') > 0
-		  AND substr(id, 1, instr(id || '.', '.') - 1) NOT IN (SELECT id FROM issues)
-=======
 	// - Must end with .N where N is 1-4 digits (covers child numbers 0-9999)
 	// - Parent (everything before the last .N) must not exist in issues table
 	// - Uses GLOB patterns to ensure suffix is purely numeric
@@ -50,7 +37,6 @@
 		  (id GLOB '*.[0-9]' OR id GLOB '*.[0-9][0-9]' OR id GLOB '*.[0-9][0-9][0-9]' OR id GLOB '*.[0-9][0-9][0-9][0-9]')
 		  -- Parent (remove trailing digits then dot) must not exist
 		  AND rtrim(rtrim(id, '0123456789'), '.') NOT IN (SELECT id FROM issues)
->>>>>>> 25b38761
 		ORDER BY id
 	`)
 	if err != nil {
