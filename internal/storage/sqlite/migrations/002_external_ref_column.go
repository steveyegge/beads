package migrations

import (
	"database/sql"
	"fmt"
)

func MigrateExternalRefColumn(db *sql.DB) error {
	var columnExists bool
	rows, err := db.Query("PRAGMA table_info(issues)")
	if err != nil {
		return fmt.Errorf("failed to check schema: %w", err)
	}

	for rows.Next() {
		var cid int
		var name, typ string
		var notnull, pk int
		var dflt *string
		err := rows.Scan(&cid, &name, &typ, &notnull, &dflt, &pk)
		if err != nil {
			rows.Close()
			return fmt.Errorf("failed to scan column info: %w", err)
		}
		if name == "external_ref" {
			columnExists = true
			break
		}
	}

	if err := rows.Err(); err != nil {
		rows.Close()
		return fmt.Errorf("error reading column info: %w", err)
	}

<<<<<<< HEAD
	// Close rows explicitly before executing more SQL statements.
	// With single-connection mode (in-memory databases), keeping rows open
	// would deadlock subsequent db.Exec calls.
	if err := rows.Close(); err != nil {
		return fmt.Errorf("failed to close rows: %w", err)
	}
=======
	// Close rows before executing any statements to avoid deadlock with MaxOpenConns(1)
	rows.Close()
>>>>>>> 42233073

	if !columnExists {
		_, err := db.Exec(`ALTER TABLE issues ADD COLUMN external_ref TEXT`)
		if err != nil {
			return fmt.Errorf("failed to add external_ref column: %w", err)
		}
	}

	// Create index on external_ref (idempotent)
	_, err = db.Exec(`CREATE INDEX IF NOT EXISTS idx_issues_external_ref ON issues(external_ref)`)
	if err != nil {
		return fmt.Errorf("failed to create index on external_ref: %w", err)
	}

	return nil
}<|MERGE_RESOLUTION|>--- conflicted
+++ resolved
@@ -33,17 +33,12 @@
 		return fmt.Errorf("error reading column info: %w", err)
 	}
 
-<<<<<<< HEAD
 	// Close rows explicitly before executing more SQL statements.
 	// With single-connection mode (in-memory databases), keeping rows open
 	// would deadlock subsequent db.Exec calls.
 	if err := rows.Close(); err != nil {
 		return fmt.Errorf("failed to close rows: %w", err)
 	}
-=======
-	// Close rows before executing any statements to avoid deadlock with MaxOpenConns(1)
-	rows.Close()
->>>>>>> 42233073
 
 	if !columnExists {
 		_, err := db.Exec(`ALTER TABLE issues ADD COLUMN external_ref TEXT`)
