package syncbranch

import (
	"context"
	"os"
	"os/exec"
	"path/filepath"
	"strings"
	"testing"
	"time"
)

// TestCommitToSyncBranch tests the main commit function
func TestCommitToSyncBranch(t *testing.T) {
	if testing.Short() {
		t.Skip("skipping integration test in short mode")
	}

	ctx := context.Background()

	t.Run("commits changes to sync branch", func(t *testing.T) {
		// Setup: create a repo with a sync branch
		repoDir := setupTestRepoWithRemote(t)
		defer os.RemoveAll(repoDir)

		syncBranch := "beads-sync"
		jsonlPath := filepath.Join(repoDir, ".beads", "issues.jsonl")

		// Create sync branch
		runGit(t, repoDir, "checkout", "-b", syncBranch)
		writeFile(t, jsonlPath, `{"id":"test-1"}`)
		runGit(t, repoDir, "add", ".")
		runGit(t, repoDir, "commit", "-m", "initial sync branch commit")
		runGit(t, repoDir, "checkout", "main")

		// Write new content to commit
		writeFile(t, jsonlPath, `{"id":"test-1"}`+"\n"+`{"id":"test-2"}`)

		result, err := CommitToSyncBranch(ctx, repoDir, syncBranch, jsonlPath, false)
		if err != nil {
			t.Fatalf("CommitToSyncBranch() error = %v", err)
		}

		if !result.Committed {
			t.Error("CommitToSyncBranch() Committed = false, want true")
		}
		if result.Branch != syncBranch {
			t.Errorf("CommitToSyncBranch() Branch = %q, want %q", result.Branch, syncBranch)
		}
		if !strings.Contains(result.Message, "bd sync:") {
			t.Errorf("CommitToSyncBranch() Message = %q, want to contain 'bd sync:'", result.Message)
		}
	})

	t.Run("returns not committed when no changes", func(t *testing.T) {
		repoDir := setupTestRepoWithRemote(t)
		defer os.RemoveAll(repoDir)

		syncBranch := "beads-sync"
		jsonlPath := filepath.Join(repoDir, ".beads", "issues.jsonl")

		// Create sync branch with content
		runGit(t, repoDir, "checkout", "-b", syncBranch)
		writeFile(t, jsonlPath, `{"id":"test-1"}`)
		runGit(t, repoDir, "add", ".")
		runGit(t, repoDir, "commit", "-m", "initial")
		runGit(t, repoDir, "checkout", "main")

		// Write the same content that's in the sync branch
		writeFile(t, jsonlPath, `{"id":"test-1"}`)

		// Commit with same content (no changes)
		result, err := CommitToSyncBranch(ctx, repoDir, syncBranch, jsonlPath, false)
		if err != nil {
			t.Fatalf("CommitToSyncBranch() error = %v", err)
		}

		if result.Committed {
			t.Error("CommitToSyncBranch() Committed = true when no changes, want false")
		}
	})
}

// TestPullFromSyncBranch tests pulling changes from sync branch
func TestPullFromSyncBranch(t *testing.T) {
	if testing.Short() {
		t.Skip("skipping integration test in short mode")
	}

	ctx := context.Background()

	t.Run("handles sync branch not on remote", func(t *testing.T) {
		repoDir := setupTestRepoWithRemote(t)
		defer os.RemoveAll(repoDir)

		syncBranch := "beads-sync"
		jsonlPath := filepath.Join(repoDir, ".beads", "issues.jsonl")

		// Create local sync branch but don't set up remote tracking
		runGit(t, repoDir, "checkout", "-b", syncBranch)
		writeFile(t, jsonlPath, `{"id":"test-1"}`)
		runGit(t, repoDir, "add", ".")
		runGit(t, repoDir, "commit", "-m", "local sync")
		runGit(t, repoDir, "checkout", "main")

		// Pull should handle the case where remote doesn't have the branch
		result, err := PullFromSyncBranch(ctx, repoDir, syncBranch, jsonlPath, false)
		// This tests the fetch failure path since "origin" points to self without the sync branch
		// It should either succeed (not pulled) or fail gracefully
		if err != nil {
			// Expected - fetch will fail since origin doesn't have sync branch
			return
		}
		if result.Pulled && !result.FastForwarded && !result.Merged {
			// Pulled but no change - acceptable
			_ = result
		}
	})

	t.Run("pulls when already up to date", func(t *testing.T) {
		repoDir := setupTestRepoWithRemote(t)
		defer os.RemoveAll(repoDir)

		syncBranch := "beads-sync"
		jsonlPath := filepath.Join(repoDir, ".beads", "issues.jsonl")

		// Create sync branch and simulate it being tracked
		runGit(t, repoDir, "checkout", "-b", syncBranch)
		writeFile(t, jsonlPath, `{"id":"test-1"}`)
		runGit(t, repoDir, "add", ".")
		runGit(t, repoDir, "commit", "-m", "sync commit")
		// Set up a fake remote ref at the same commit
		runGit(t, repoDir, "update-ref", "refs/remotes/origin/"+syncBranch, "HEAD")
		runGit(t, repoDir, "checkout", "main")

		// Pull when already at remote HEAD
		result, err := PullFromSyncBranch(ctx, repoDir, syncBranch, jsonlPath, false)
		if err != nil {
			// Might fail on fetch step, that's acceptable
			return
		}
		// Should have pulled successfully (even if no new content)
		if result.Pulled {
			// Good - it recognized it's up to date
		}
	})

	t.Run("copies JSONL to main repo after sync", func(t *testing.T) {
		repoDir := setupTestRepoWithRemote(t)
		defer os.RemoveAll(repoDir)

		syncBranch := "beads-sync"
		jsonlPath := filepath.Join(repoDir, ".beads", "issues.jsonl")

		// Create sync branch with content
		runGit(t, repoDir, "checkout", "-b", syncBranch)
		writeFile(t, jsonlPath, `{"id":"sync-1"}`)
		runGit(t, repoDir, "add", ".")
		runGit(t, repoDir, "commit", "-m", "sync commit")
		runGit(t, repoDir, "update-ref", "refs/remotes/origin/"+syncBranch, "HEAD")
		runGit(t, repoDir, "checkout", "main")

		// Remove local JSONL to verify it gets copied back
		os.Remove(jsonlPath)

		result, err := PullFromSyncBranch(ctx, repoDir, syncBranch, jsonlPath, false)
		if err != nil {
			return // Acceptable in test env
		}

		if result.Pulled {
			// Verify JSONL was copied to main repo
			if _, err := os.Stat(jsonlPath); os.IsNotExist(err) {
				t.Error("PullFromSyncBranch() did not copy JSONL to main repo")
			}
		}
	})

	t.Run("handles fast-forward case", func(t *testing.T) {
		repoDir := setupTestRepoWithRemote(t)
		defer os.RemoveAll(repoDir)

		syncBranch := "beads-sync"
		jsonlPath := filepath.Join(repoDir, ".beads", "issues.jsonl")

		// Create sync branch with base commit
		runGit(t, repoDir, "checkout", "-b", syncBranch)
		writeFile(t, jsonlPath, `{"id":"base"}`)
		runGit(t, repoDir, "add", ".")
		runGit(t, repoDir, "commit", "-m", "base")
		baseCommit := strings.TrimSpace(getGitOutput(t, repoDir, "rev-parse", "HEAD"))

		// Add another commit and set as remote
		writeFile(t, jsonlPath, `{"id":"base"}`+"\n"+`{"id":"remote"}`)
		runGit(t, repoDir, "add", ".")
		runGit(t, repoDir, "commit", "-m", "remote commit")
		runGit(t, repoDir, "update-ref", "refs/remotes/origin/"+syncBranch, "HEAD")

		// Reset back to base (so remote is ahead)
		runGit(t, repoDir, "reset", "--hard", baseCommit)
		runGit(t, repoDir, "checkout", "main")

		// Pull should fast-forward
		result, err := PullFromSyncBranch(ctx, repoDir, syncBranch, jsonlPath, false)
		if err != nil {
			return // Acceptable with self-remote
		}

		// Just verify result is populated correctly
		_ = result.FastForwarded
		_ = result.Merged
	})
}

// TestResetToRemote tests resetting sync branch to remote state
// Note: Full remote tests are in cmd/bd tests; this tests the basic flow
func TestResetToRemote(t *testing.T) {
	if testing.Short() {
		t.Skip("skipping integration test in short mode")
	}

	ctx := context.Background()

	t.Run("returns error when fetch fails", func(t *testing.T) {
		repoDir := setupTestRepoWithRemote(t)
		defer os.RemoveAll(repoDir)

		syncBranch := "beads-sync"
		jsonlPath := filepath.Join(repoDir, ".beads", "issues.jsonl")

		// Create local sync branch without remote
		runGit(t, repoDir, "checkout", "-b", syncBranch)
		writeFile(t, jsonlPath, `{"id":"local-1"}`)
		runGit(t, repoDir, "add", ".")
		runGit(t, repoDir, "commit", "-m", "local commit")
		runGit(t, repoDir, "checkout", "main")

		// ResetToRemote should fail since remote branch doesn't exist
		err := ResetToRemote(ctx, repoDir, syncBranch, jsonlPath)
		if err == nil {
			// If it succeeds without remote, that's also acceptable
			// (the remote is set to self, might not have sync branch)
		}
	})
}

// TestPushSyncBranch tests the push function
// Note: Full push tests require actual remote; this tests basic error handling
func TestPushSyncBranch(t *testing.T) {
	if testing.Short() {
		t.Skip("skipping integration test in short mode")
	}

	ctx := context.Background()

	t.Run("handles missing worktree gracefully", func(t *testing.T) {
		repoDir := setupTestRepoWithRemote(t)
		defer os.RemoveAll(repoDir)

		syncBranch := "beads-sync"

		// Create sync branch
		runGit(t, repoDir, "checkout", "-b", syncBranch)
		writeFile(t, filepath.Join(repoDir, ".beads", "issues.jsonl"), `{"id":"test-1"}`)
		runGit(t, repoDir, "add", ".")
		runGit(t, repoDir, "commit", "-m", "initial")
		runGit(t, repoDir, "checkout", "main")

		// PushSyncBranch should handle the worktree creation
		err := PushSyncBranch(ctx, repoDir, syncBranch)
		// Will fail because origin doesn't have the branch, but should not panic
		if err != nil {
			// Expected - push will fail since origin doesn't have the branch set up
			if !strings.Contains(err.Error(), "push failed") {
				// Some other error - acceptable in test env
			}
		}
	})
}

// TestRunCmdWithTimeoutMessage tests the timeout message function
func TestRunCmdWithTimeoutMessage(t *testing.T) {
	ctx := context.Background()

	t.Run("runs command and returns output", func(t *testing.T) {
		cmd := exec.CommandContext(ctx, "echo", "hello")
		output, err := runCmdWithTimeoutMessage(ctx, "test message", 5*time.Second, cmd)
		if err != nil {
			t.Fatalf("runCmdWithTimeoutMessage() error = %v", err)
		}
		if !strings.Contains(string(output), "hello") {
			t.Errorf("runCmdWithTimeoutMessage() output = %q, want to contain 'hello'", output)
		}
	})

	t.Run("returns error for failing command", func(t *testing.T) {
		cmd := exec.CommandContext(ctx, "false") // Always exits with 1
		_, err := runCmdWithTimeoutMessage(ctx, "test message", 5*time.Second, cmd)
		if err == nil {
			t.Error("runCmdWithTimeoutMessage() expected error for failing command")
		}
	})
}

// TestPreemptiveFetchAndFastForward tests the pre-emptive fetch function
func TestPreemptiveFetchAndFastForward(t *testing.T) {
	if testing.Short() {
		t.Skip("skipping integration test in short mode")
	}

	ctx := context.Background()

	t.Run("returns nil when remote branch does not exist", func(t *testing.T) {
		repoDir := setupTestRepoWithRemote(t)
		defer os.RemoveAll(repoDir)

		// Create sync branch locally but don't push
		runGit(t, repoDir, "checkout", "-b", "beads-sync")
		writeFile(t, filepath.Join(repoDir, ".beads", "issues.jsonl"), `{"id":"test-1"}`)
		runGit(t, repoDir, "add", ".")
		runGit(t, repoDir, "commit", "-m", "initial")

		err := preemptiveFetchAndFastForward(ctx, repoDir, "beads-sync", "origin")
		if err != nil {
			t.Errorf("preemptiveFetchAndFastForward() error = %v, want nil (not an error when remote doesn't exist)", err)
		}
	})

	t.Run("no-op when local equals remote", func(t *testing.T) {
		repoDir := setupTestRepoWithRemote(t)
		defer os.RemoveAll(repoDir)

		syncBranch := "beads-sync"

		// Create sync branch
		runGit(t, repoDir, "checkout", "-b", syncBranch)
		writeFile(t, filepath.Join(repoDir, ".beads", "issues.jsonl"), `{"id":"test-1"}`)
		runGit(t, repoDir, "add", ".")
		runGit(t, repoDir, "commit", "-m", "initial")
		// Set remote ref at same commit
		runGit(t, repoDir, "update-ref", "refs/remotes/origin/"+syncBranch, "HEAD")

		err := preemptiveFetchAndFastForward(ctx, repoDir, syncBranch, "origin")
		// Should succeed since we're already in sync
		if err != nil {
			// Might fail on fetch step with self-remote, acceptable
			return
		}
	})
}

// TestFetchAndRebaseInWorktree tests the fetch and rebase function
func TestFetchAndRebaseInWorktree(t *testing.T) {
	if testing.Short() {
		t.Skip("skipping integration test in short mode")
	}

	ctx := context.Background()

	t.Run("returns error when fetch fails", func(t *testing.T) {
		repoDir := setupTestRepoWithRemote(t)
		defer os.RemoveAll(repoDir)

		syncBranch := "beads-sync"

		// Create sync branch locally
		runGit(t, repoDir, "checkout", "-b", syncBranch)
		writeFile(t, filepath.Join(repoDir, ".beads", "issues.jsonl"), `{"id":"test-1"}`)
		runGit(t, repoDir, "add", ".")
		runGit(t, repoDir, "commit", "-m", "initial")

		// fetchAndRebaseInWorktree should fail since remote doesn't have the branch
		err := fetchAndRebaseInWorktree(ctx, repoDir, syncBranch, "origin")
		if err == nil {
			// If it succeeds, it means the test setup allowed it (self remote)
			return
		}
		// Expected to fail
		if !strings.Contains(err.Error(), "fetch failed") {
			// Some other error - still acceptable
		}
	})
}

// Helper: setup a test repo with a (fake) remote
func setupTestRepoWithRemote(t *testing.T) string {
	t.Helper()

	tmpDir, err := os.MkdirTemp("", "bd-test-repo-*")
	if err != nil {
		t.Fatalf("Failed to create temp dir: %v", err)
	}

<<<<<<< HEAD
	// Initialize git repo with 'main' as default branch (modern git convention)
	runGit(t, tmpDir, "init", "--initial-branch=main")
=======
	// Initialize git repo
	runGit(t, tmpDir, "init", "-b", "master")
>>>>>>> 65287ef7
	runGit(t, tmpDir, "config", "user.email", "test@test.com")
	runGit(t, tmpDir, "config", "user.name", "Test User")

	// Create initial commit
	writeFile(t, filepath.Join(tmpDir, "README.md"), "# Test Repo")
	runGit(t, tmpDir, "add", ".")
	runGit(t, tmpDir, "commit", "-m", "initial commit")

	// Create .beads directory
	beadsDir := filepath.Join(tmpDir, ".beads")
	if err := os.MkdirAll(beadsDir, 0750); err != nil {
		os.RemoveAll(tmpDir)
		t.Fatalf("Failed to create .beads dir: %v", err)
	}

	// Add a fake remote (just for configuration purposes)
	runGit(t, tmpDir, "remote", "add", "origin", tmpDir)

	return tmpDir
}<|MERGE_RESOLUTION|>--- conflicted
+++ resolved
@@ -391,13 +391,8 @@
 		t.Fatalf("Failed to create temp dir: %v", err)
 	}
 
-<<<<<<< HEAD
 	// Initialize git repo with 'main' as default branch (modern git convention)
 	runGit(t, tmpDir, "init", "--initial-branch=main")
-=======
-	// Initialize git repo
-	runGit(t, tmpDir, "init", "-b", "master")
->>>>>>> 65287ef7
 	runGit(t, tmpDir, "config", "user.email", "test@test.com")
 	runGit(t, tmpDir, "config", "user.name", "Test User")
 
