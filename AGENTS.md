# Instructions for AI Agents Working on Beads

## Project Overview

This is **beads** (command: `bd`), an issue tracker designed for AI-supervised coding workflows. We dogfood our own tool!

## Human Setup vs Agent Usage

**IMPORTANT:** If you need to initialize bd, use the `--quiet` flag:

```bash
bd init --quiet  # Non-interactive, auto-installs git hooks, no prompts
```

**Why `--quiet`?** Regular `bd init` has interactive prompts (git hooks, merge driver) that confuse agents. The `--quiet` flag makes it fully non-interactive:
- Automatically installs git hooks
- Automatically configures git merge driver for intelligent JSONL merging
- No prompts for user input
- Safe for agent-driven repo setup

**If the human already initialized:** Just use bd normally with `bd create`, `bd ready`, `bd update`, `bd close`, etc.

**If you see "database not found":** Run `bd init --quiet` yourself, or ask the human to run `bd init`.

## Issue Tracking

We use bd (beads) for issue tracking instead of Markdown TODOs or external tools.

### MCP Server (Recommended)

**RECOMMENDED**: Use the MCP (Model Context Protocol) server for the best experience! The beads MCP server provides native integration with Claude and other MCP-compatible AI assistants.

**Installation:**
```bash
# Install the MCP server
pip install beads-mcp

# Add to your MCP settings (e.g., Claude Desktop config)
{
  "beads": {
    "command": "beads-mcp",
    "args": []
  }
}
```

**Benefits:**
- Native function calls instead of shell commands
- Automatic workspace detection
- Better error handling and validation
- Structured JSON responses
- No need for `--json` flags

**All bd commands are available as MCP functions** with the prefix `mcp__beads-*__`. For example:
- `bd ready` → `mcp__beads__ready()`
- `bd create` → `mcp__beads__create(title="...", priority=1)`
- `bd update` → `mcp__beads__update(issue_id="bd-42", status="in_progress")`

See `integrations/beads-mcp/README.md` for complete documentation.

### Multi-Repo Configuration (MCP Server)

**RECOMMENDED: Use a single MCP server for all beads projects** - it automatically routes to per-project local daemons.

**For complete multi-repo workflow guide**, see [docs/MULTI_REPO_MIGRATION.md](docs/MULTI_REPO_MIGRATION.md) (OSS contributors, teams, multi-phase development).

**Setup (one-time):**
```bash
# MCP config in ~/.config/amp/settings.json or Claude Desktop config:
{
  "beads": {
    "command": "beads-mcp",
    "args": []
  }
}
```

**How it works (LSP model):**
The single MCP server instance automatically:
1. Checks for local daemon socket (`.beads/bd.sock`) in your current workspace
2. Routes requests to the correct **per-project daemon** based on working directory
3. Auto-starts the local daemon if not running (with exponential backoff)
4. **Each project gets its own isolated daemon** serving only its database

**Architecture:**
```
MCP Server (one instance)
    ↓
Per-Project Daemons (one per workspace)
    ↓
SQLite Databases (complete isolation)
```

**Why per-project daemons?**
- ✅ Complete database isolation between projects
- ✅ No cross-project pollution or git worktree conflicts
- ✅ Simpler mental model: one project = one database = one daemon
- ✅ Follows LSP (Language Server Protocol) architecture

**Note:** The daemon **auto-starts automatically** when you run any `bd` command (v0.9.11+). To disable auto-start, set `BEADS_AUTO_START_DAEMON=false`.

**Version Management:** bd automatically handles daemon version mismatches (v0.16.0+):
- When you upgrade bd, old daemons are automatically detected and restarted
- Version compatibility is checked on every connection
- No manual intervention required after upgrades
- Works transparently with MCP server and CLI
- Use `bd daemons health` to check for version mismatches
- Use `bd daemons killall` to force-restart all daemons if needed

**Alternative (not recommended): Multiple MCP Server Instances**
If you must use separate MCP servers:
```json
{
  "beads-webapp": {
    "command": "beads-mcp",
    "env": {
      "BEADS_WORKING_DIR": "/Users/you/projects/webapp"
    }
  },
  "beads-api": {
    "command": "beads-mcp",
    "env": {
      "BEADS_WORKING_DIR": "/Users/you/projects/api"
    }
  }
}
```
⚠️ **Problem**: AI may select the wrong MCP server for your workspace, causing commands to operate on the wrong database.

### CLI Quick Reference

If you're not using the MCP server, here are the CLI commands:

```bash
# Check database path and daemon status
bd info --json

# Find ready work (no blockers)
bd ready --json

# Find stale issues (not updated recently)
bd stale --days 30 --json                    # Default: 30 days
bd stale --days 90 --status in_progress --json  # Filter by status
bd stale --limit 20 --json                   # Limit results

# Create new issue
# IMPORTANT: Always quote titles and descriptions with double quotes
bd create "Issue title" -t bug|feature|task -p 0-4 -d "Description" --json

# Create with explicit ID (for parallel workers)
bd create "Issue title" --id worker1-100 -p 1 --json

# Create with labels (--labels or --label work)
bd create "Issue title" -t bug -p 1 -l bug,critical --json
bd create "Issue title" -t bug -p 1 --label bug,critical --json

# Examples with special characters (all require quoting):
bd create "Fix: auth doesn't validate tokens" -t bug -p 1 --json
bd create "Add support for OAuth 2.0" -d "Implement RFC 6749 (OAuth 2.0 spec)" --json

# Create multiple issues from markdown file
bd create -f feature-plan.md --json

# Create epic with hierarchical child tasks
bd create "Auth System" -t epic -p 1 --json         # Returns: bd-a3f8e9
bd create "Login UI" -p 1 --json                     # Auto-assigned: bd-a3f8e9.1
bd create "Backend validation" -p 1 --json           # Auto-assigned: bd-a3f8e9.2
bd create "Tests" -p 1 --json                        # Auto-assigned: bd-a3f8e9.3

# Update one or more issues
bd update <id> [<id>...] --status in_progress --json
bd update <id> [<id>...] --priority 1 --json

# Edit issue fields in $EDITOR (HUMANS ONLY - not for agents)
bd edit <id>                    # Edit description
bd edit <id> --title            # Edit title
bd edit <id> --design           # Edit design notes
bd edit <id> --notes            # Edit notes
bd edit <id> --acceptance       # Edit acceptance criteria

# Link discovered work (old way)
bd dep add <discovered-id> <parent-id> --type discovered-from

# Create and link in one command (new way)
bd create "Issue title" -t bug -p 1 --deps discovered-from:<parent-id> --json

# Label management (supports multiple IDs)
bd label add <id> [<id>...] <label> --json
bd label remove <id> [<id>...] <label> --json
bd label list <id> --json
bd label list-all --json

# Filter and search issues
bd list --status open --priority 1 --json               # Status and priority
bd list --assignee alice --json                         # By assignee
bd list --type bug --json                               # By issue type
bd list --label bug,critical --json                     # Labels (AND: must have ALL)
bd list --label-any frontend,backend --json             # Labels (OR: has ANY)
bd list --id bd-123,bd-456 --json                       # Specific IDs
bd list --title "auth" --json                           # Title search (substring)

# Pattern matching (case-insensitive substring)
bd list --title-contains "auth" --json                  # Search in title
bd list --desc-contains "implement" --json              # Search in description
bd list --notes-contains "TODO" --json                  # Search in notes

# Date range filters (YYYY-MM-DD or RFC3339)
bd list --created-after 2024-01-01 --json               # Created after date
bd list --created-before 2024-12-31 --json              # Created before date
bd list --updated-after 2024-06-01 --json               # Updated after date
bd list --updated-before 2024-12-31 --json              # Updated before date
bd list --closed-after 2024-01-01 --json                # Closed after date
bd list --closed-before 2024-12-31 --json               # Closed before date

# Empty/null checks
bd list --empty-description --json                      # Issues with no description
bd list --no-assignee --json                            # Unassigned issues
bd list --no-labels --json                              # Issues with no labels

# Priority ranges
bd list --priority-min 0 --priority-max 1 --json        # P0 and P1 only
bd list --priority-min 2 --json                         # P2 and below

# Combine filters
bd list --status open --priority 1 --label-any urgent,critical --no-assignee --json

# Complete work (supports multiple IDs)
bd close <id> [<id>...] --reason "Done" --json

# Reopen closed issues (supports multiple IDs)
bd reopen <id> [<id>...] --reason "Reopening" --json

# Show dependency tree
bd dep tree <id>

# Get issue details (supports multiple IDs)
bd show <id> [<id>...] --json

# Rename issue prefix (e.g., from 'knowledge-work-' to 'kw-')
bd rename-prefix kw- --dry-run  # Preview changes
bd rename-prefix kw- --json     # Apply rename

# Restore compacted issue from git history
bd restore <id>  # View full history at time of compaction

# Import issues from JSONL
bd import -i .beads/issues.jsonl --dry-run      # Preview changes
bd import -i .beads/issues.jsonl                # Import and update issues
bd import -i .beads/issues.jsonl --dedupe-after # Import + detect duplicates

# Note: Import automatically handles missing parents!
# - If a hierarchical child's parent is missing (e.g., bd-abc.1 but no bd-abc)
# - bd will search the JSONL history for the parent
# - If found, creates a tombstone placeholder (Status=Closed, Priority=4)
# - Dependencies are also resurrected on best-effort basis
# - This prevents import failures after parent deletion

# Find and merge duplicate issues
bd duplicates                                          # Show all duplicates
bd duplicates --auto-merge                             # Automatically merge all
bd duplicates --dry-run                                # Preview merge operations

# Merge specific duplicate issues
bd merge <source-id...> --into <target-id> --json      # Consolidate duplicates
bd merge bd-42 bd-43 --into bd-41 --dry-run            # Preview merge

# Migrate databases after version upgrade
bd migrate                                             # Detect and migrate old databases
bd migrate --dry-run                                   # Preview migration
bd migrate --cleanup --yes                             # Migrate and remove old files

# AI-supervised migration (check before running bd migrate)
bd migrate --inspect --json                            # Show migration plan for AI agents
bd info --schema --json                                # Get schema, tables, config, sample IDs

# Workflow: AI agents should inspect first, then migrate
# 1. Run --inspect to see pending migrations and warnings
# 2. Check for missing_config (like issue_prefix)
# 3. Review invariants_to_check for safety guarantees
# 4. If warnings exist, fix config issues first
# 5. Then run bd migrate safely
```

**Migration safety:** The system verifies data integrity invariants after migrations:
- **required_config_present**: Ensures issue_prefix and schema_version are set
- **foreign_keys_valid**: No orphaned dependencies or labels
- **issue_count_stable**: Issue count doesn't decrease unexpectedly

These invariants prevent data loss and would have caught issues like GH #201 (missing issue_prefix after migration).

### Managing Daemons

bd runs a background daemon per workspace for auto-sync and RPC operations. Use `bd daemons` to manage multiple daemons:

```bash
# List all running daemons
bd daemons list --json

# Check health (version mismatches, stale sockets)
bd daemons health --json

# Stop a specific daemon
bd daemons stop /path/to/workspace --json
bd daemons stop 12345 --json  # By PID

# View daemon logs
bd daemons logs /path/to/workspace -n 100
bd daemons logs 12345 -f  # Follow mode

# Stop all daemons
bd daemons killall --json
bd daemons killall --force --json  # Force kill if graceful fails
```

**When to use:**
- **After upgrading bd**: Run `bd daemons health` to check for version mismatches, then `bd daemons killall` to restart all daemons with the new version
- **Debugging**: Use `bd daemons logs <workspace>` to view daemon logs
- **Cleanup**: `bd daemons list` auto-removes stale sockets

**Troubleshooting:**
- **Stale sockets**: `bd daemons list` auto-cleans them
- **Version mismatch**: `bd daemons killall` then let daemons auto-start on next command
- **Daemon won't stop**: `bd daemons killall --force`

See [commands/daemons.md](commands/daemons.md) for detailed documentation.

<<<<<<< HEAD
### Web Interface (Monitor)

**Note for AI Agents:** The monitor is primarily for human visualization and supervision. Agents should continue using the CLI with `--json` flags.

bd includes a built-in web interface for real-time issue monitoring:

```bash
bd monitor                           # Start on localhost:8080
bd monitor --port 3000               # Custom port
bd monitor --host 0.0.0.0 --port 80  # Public access
```

**Features:**
- Real-time issue table with filtering (status, priority)
- Click-through to detailed issue view
- WebSocket updates (when daemon is running)
- Responsive mobile design
- Statistics dashboard

**When humans might use it:**
- Supervising AI agent work in real-time
- Quick project status overview
- Mobile access to issue tracking
- Team dashboard for shared visibility

**AI agents should NOT:**
- Parse HTML from the monitor (use `--json` flags instead)
- Try to interact with the web UI programmatically
- Use monitor for data retrieval (use CLI commands)
=======
### Event-Driven Daemon Mode (Experimental)

**NEW in v0.16+**: The daemon supports an experimental event-driven mode that replaces 5-second polling with instant reactivity.

**Benefits:**
- ⚡ **<500ms latency** (vs ~5000ms with polling)
- 🔋 **~60% less CPU usage** (no continuous polling)
- 🎯 **Instant sync** on mutations and file changes
- 🛡️ **Dropped events safety net** prevents data loss

**How it works:**
- **FileWatcher** monitors `.beads/issues.jsonl` and `.git/refs/heads` using platform-native APIs:
  - Linux: `inotify`
  - macOS: `FSEvents` (via kqueue)
  - Windows: `ReadDirectoryChangesW`
- **Mutation events** from RPC operations (create, update, close) trigger immediate export
- **Debouncer** batches rapid changes (500ms window) to avoid export storms
- **Polling fallback** if fsnotify unavailable (e.g., network filesystems)

**Opt-In (Phase 1):**

Event-driven mode is opt-in during Phase 1. To enable:

```bash
# Enable event-driven mode for a single daemon
BEADS_DAEMON_MODE=events bd daemon start

# Or set globally in your shell profile
export BEADS_DAEMON_MODE=events

# Restart all daemons to apply
bd daemons killall
# Next bd command will auto-start daemon with new mode
```

**Available modes:**
- `poll` (default) - Traditional 5-second polling, stable and battle-tested
- `events` - New event-driven mode, experimental but thoroughly tested

**Troubleshooting:**

If the watcher fails to start:
- Check daemon logs: `bd daemons logs /path/to/workspace -n 100`
- Look for "File watcher unavailable" warnings
- Common causes:
  - Network filesystem (NFS, SMB) - fsnotify may not work
  - Container environment - may need privileged mode
  - Resource limits - check `ulimit -n` (open file descriptors)

**Fallback behavior:**
- If `BEADS_DAEMON_MODE=events` but watcher fails, daemon falls back to polling automatically
- Set `BEADS_WATCHER_FALLBACK=false` to disable fallback and require fsnotify

**Disable polling fallback:**
```bash
# Require fsnotify, fail if unavailable
BEADS_WATCHER_FALLBACK=false BEADS_DAEMON_MODE=events bd daemon start
```

**Switch back to polling:**
```bash
# Explicitly use polling mode
BEADS_DAEMON_MODE=poll bd daemon start

# Or unset to use default
unset BEADS_DAEMON_MODE
bd daemons killall  # Restart with default (poll) mode
```

**Future (Phase 2):** Event-driven mode will become the default once it's proven stable in production use.
>>>>>>> 22b3e95c

### Workflow

1. **Check for ready work**: Run `bd ready` to see what's unblocked (or `bd stale` to find forgotten issues)
2. **Claim your task**: `bd update <id> --status in_progress`
3. **Work on it**: Implement, test, document
4. **Discover new work**: If you find bugs or TODOs, create issues:
   - Old way (two commands): `bd create "Found bug in auth" -t bug -p 1 --json` then `bd dep add <new-id> <current-id> --type discovered-from`
   - New way (one command): `bd create "Found bug in auth" -t bug -p 1 --deps discovered-from:<current-id> --json`
5. **Complete**: `bd close <id> --reason "Implemented"`
6. **Sync at end of session**: `bd sync` (see "Agent Session Workflow" below)

### Issue Types

- `bug` - Something broken that needs fixing
- `feature` - New functionality
- `task` - Work item (tests, docs, refactoring)
- `epic` - Large feature composed of multiple issues (supports hierarchical children)
- `chore` - Maintenance work (dependencies, tooling)

**Hierarchical children:** Epics can have child issues with dotted IDs (e.g., `bd-a3f8e9.1`, `bd-a3f8e9.2`). Children are auto-numbered sequentially. Up to 3 levels of nesting supported. The parent hash ensures unique namespace - no coordination needed between agents working on different epics.

### Priorities

- `0` - Critical (security, data loss, broken builds)
- `1` - High (major features, important bugs)
- `2` - Medium (nice-to-have features, minor bugs)
- `3` - Low (polish, optimization)
- `4` - Backlog (future ideas)

### Dependency Types

- `blocks` - Hard dependency (issue X blocks issue Y)
- `related` - Soft relationship (issues are connected)
- `parent-child` - Epic/subtask relationship
- `discovered-from` - Track issues discovered during work (automatically inherits parent's `source_repo`)

Only `blocks` dependencies affect the ready work queue.

**Note:** When creating an issue with a `discovered-from` dependency, the new issue automatically inherits the parent's `source_repo` field. This ensures discovered work stays in the same repository as the parent task.

### Duplicate Detection & Merging

AI agents should proactively detect and merge duplicate issues to keep the database clean:

**Automated duplicate detection:**

```bash
# Find all content duplicates in the database
bd duplicates

# Automatically merge all duplicates
bd duplicates --auto-merge

# Preview what would be merged
bd duplicates --dry-run

# During import
bd import -i issues.jsonl --dedupe-after
```

**Detection strategies:**

1. **Before creating new issues**: Search for similar existing issues
   ```bash
   bd list --json | grep -i "authentication"
   bd show bd-41 bd-42 --json  # Compare candidates
   ```

2. **Periodic duplicate scans**: Review issues by type or priority
   ```bash
   bd list --status open --priority 1 --json  # High-priority issues
   bd list --issue-type bug --json             # All bugs
   ```

3. **During work discovery**: Check for duplicates when filing discovered-from issues
   ```bash
   # Before: bd create "Fix auth bug" --deps discovered-from:bd-100
   # First: bd list --json | grep -i "auth bug"
   # Then decide: create new or link to existing
   ```

**Merge workflow:**

```bash
# Step 1: Identify duplicates (bd-42 and bd-43 duplicate bd-41)
bd show bd-41 bd-42 bd-43 --json

# Step 2: Preview merge to verify
bd merge bd-42 bd-43 --into bd-41 --dry-run

# Step 3: Execute merge
bd merge bd-42 bd-43 --into bd-41 --json

# Step 4: Verify result
bd dep tree bd-41  # Check unified dependency tree
bd show bd-41 --json  # Verify merged content
```

**What gets merged:**
- ✅ All dependencies from source → target
- ✅ Text references updated across ALL issues (descriptions, notes, design, acceptance criteria)
- ✅ Source issues closed with "Merged into bd-X" reason
- ❌ Source issue content NOT copied (target keeps its original content)

**Important notes:**
- Merge preserves target issue completely; only dependencies/references migrate
- If source issues have valuable content, manually copy it to target BEFORE merging
- Cannot merge in daemon mode yet (bd-190); use `--no-daemon` flag
- Operation cannot be undone (but git history preserves the original)

**Best practices:**
- Merge early to prevent dependency fragmentation
- Choose the oldest or most complete issue as merge target
- Add labels like `duplicate` to source issues before merging (for tracking)
- File a discovered-from issue if you found duplicates during work:
  ```bash
  bd create "Found duplicates during bd-X" -p 2 --deps discovered-from:bd-X --json
  ```

## Development Guidelines

### Code Standards

- **Go version**: 1.21+
- **Linting**: `golangci-lint run ./...` (baseline warnings documented in [docs/LINTING.md](docs/LINTING.md))
- **Testing**: All new features need tests (`go test ./...`)
- **Documentation**: Update relevant .md files

### File Organization

```
beads/
├── cmd/bd/              # CLI commands
├── internal/
│   ├── types/           # Core data types
│   └── storage/         # Storage layer
│       └── sqlite/      # SQLite implementation
├── examples/            # Integration examples
└── *.md                 # Documentation
```

### Before Committing

1. **Run tests**: `go test ./...`
2. **Run linter**: `golangci-lint run ./...` (ignore baseline warnings)
3. **Update docs**: If you changed behavior, update README.md or other docs
4. **Commit**: Issues auto-sync to `.beads/issues.jsonl` and import after pull

### Git Workflow

**Auto-sync provides batching!** bd automatically:
- **Exports** to JSONL after CRUD operations (30-second debounce for batching)
- **Imports** from JSONL when it's newer than DB (e.g., after `git pull`)
- **Daemon commits/pushes** every 5 seconds (if `--auto-commit` / `--auto-push` enabled)

The 30-second debounce provides a **transaction window** for batch operations - multiple issue changes within 30 seconds get flushed together, avoiding commit spam.

### Protected Branch Workflow

**If your repository uses protected branches (GitHub, GitLab, etc.)**, beads can commit to a separate branch instead of `main`:

```bash
# Initialize with separate sync branch
bd init --branch beads-metadata

# Or configure existing setup
bd config set sync.branch beads-metadata
```

**How it works:**
- Beads commits issue updates to `beads-metadata` instead of `main`
- Uses git worktrees (lightweight checkouts) in `.git/beads-worktrees/`
- Your main working directory is never affected
- Periodically merge `beads-metadata` back to `main` via pull request

**Daily workflow (unchanged for agents):**

```bash
# Agents work normally - no changes needed!
bd create "Fix authentication" -t bug -p 1
bd update bd-a1b2 --status in_progress
bd close bd-a1b2 "Fixed"
```

All changes automatically commit to `beads-metadata` branch (if daemon is running with `--auto-commit`).

**Merging to main (humans):**

```bash
# Check what's changed
bd sync --status

# Option 1: Create pull request
git push origin beads-metadata
# Then create PR on GitHub/GitLab

# Option 2: Direct merge (if allowed)
bd sync --merge
```

**Benefits:**
- ✅ Works with protected `main` branches
- ✅ No disruption to agent workflows
- ✅ Platform-agnostic (works on any git platform)
- ✅ Backward compatible (opt-in via config)

**See [docs/PROTECTED_BRANCHES.md](docs/PROTECTED_BRANCHES.md) for complete setup guide, troubleshooting, and examples.**

### Landing the Plane

**When the user says "let's land the plane"**, follow this clean session-ending protocol:

1. **File beads issues for any remaining work** that needs follow-up
2. **Ensure all quality gates pass** (only if code changes were made) - run tests, linters, builds (file P0 issues if broken)
3. **Update beads issues** - close finished work, update status
4. **Sync the issue tracker carefully** - Work methodically to ensure both local and remote issues merge safely. This may require pulling, handling conflicts (sometimes accepting remote changes and re-importing), syncing the database, and verifying consistency. Be creative and patient - the goal is clean reconciliation where no issues are lost.
5. **Clean up git state** - Clear old stashes and prune dead remote branches:
   ```bash
   git stash clear                    # Remove old stashes
   git remote prune origin            # Clean up deleted remote branches
   ```
6. **Verify clean state** - Ensure all changes are committed and pushed, no untracked files remain
7. **Choose a follow-up issue for next session**
   - Provide a prompt for the user to give to you in the next session
   - Format: "Continue work on bd-X: [issue title]. [Brief context about what's been done and what's next]"

**Example "land the plane" session:**
```bash
# 1. File remaining work
bd create "Add integration tests for sync" -t task -p 2 --json

# 2. Run quality gates
go test ./...
golangci-lint run ./...

# 3. Close finished issues
bd close bd-42 bd-43 --reason "Completed" --json

# 4. Sync carefully - example workflow (adapt as needed):
git pull --rebase
# If conflicts in .beads/issues.jsonl, resolve thoughtfully:
#   - git checkout --theirs .beads/issues.jsonl (accept remote)
#   - bd import -i .beads/issues.jsonl (re-import)
#   - Or manual merge, then import
bd sync  # Export/import/verify
git push
# Repeat pull/push if needed until clean

# 5. Verify clean state
git status

# 6. Choose next work
bd ready --json
bd show bd-44 --json
```

**Then provide the user with:**
- Summary of what was completed this session
- What issues were filed for follow-up
- Status of quality gates (all passing / issues filed)
- Recommended prompt for next session

### Agent Session Workflow

**IMPORTANT for AI agents:** When you finish making issue changes, always run:

```bash
bd sync
```

This immediately:
1. Exports pending changes to JSONL (no 30s wait)
2. Commits to git
3. Pulls from remote
4. Imports any updates
5. Pushes to remote

**Example agent session:**
```bash
# Make multiple changes (batched in 30-second window)
bd create "Fix bug" -p 1
bd create "Add tests" -p 1
bd update bd-42 --status in_progress
bd close bd-40 --reason "Completed"

# Force immediate sync at end of session
bd sync

# Now safe to end session - everything is committed and pushed
```

**Why this matters:**
- Without `bd sync`, changes sit in 30-second debounce window
- User might think you pushed but JSONL is still dirty
- `bd sync` forces immediate flush/commit/push

**STRONGLY RECOMMENDED: Install git hooks for automatic sync** (prevents stale JSONL problems):

```bash
# One-time setup - run this in each beads workspace
./examples/git-hooks/install.sh
```

This installs:
- **pre-commit** - Flushes pending changes immediately before commit (bypasses 30s debounce)
- **post-merge** - Imports updated JSONL after pull/merge (guaranteed sync)
- **pre-push** - Exports database to JSONL before push (prevents stale JSONL from reaching remote)

**Why git hooks matter:**
Without the pre-push hook, you can have database changes committed locally but stale JSONL pushed to remote, causing multi-workspace divergence. The hooks guarantee DB ↔ JSONL consistency.

See [examples/git-hooks/README.md](examples/git-hooks/README.md) for details.

### Git Worktrees

**⚠️ Important Limitation:** Daemon mode does not work correctly with `git worktree`.

**The Problem:**
Git worktrees share the same `.git` directory and thus share the same `.beads` database. The daemon doesn't know which branch each worktree has checked out, which can cause it to commit/push to the wrong branch.

**What you lose without daemon mode:**
- **Auto-sync** - No automatic commit/push of changes (use `bd sync` manually)
- **MCP server** - The beads-mcp server requires daemon mode for multi-repo support
- **Background watching** - No automatic detection of remote changes

**Solutions for Worktree Users:**

1. **Use `--no-daemon` flag** (recommended):
   ```bash
   bd --no-daemon ready
   bd --no-daemon create "Fix bug" -p 1
   bd --no-daemon update bd-42 --status in_progress
   ```

2. **Disable daemon via environment variable** (for entire worktree session):
   ```bash
   export BEADS_NO_DAEMON=1
   bd ready  # All commands use direct mode
   ```

3. **Disable auto-start** (less safe, still warns):
   ```bash
   export BEADS_AUTO_START_DAEMON=false
   ```

**Automatic Detection:**
bd automatically detects when you're in a worktree and shows a prominent warning if daemon mode is active. The `--no-daemon` mode works correctly with worktrees since it operates directly on the database without shared state.

**Why It Matters:**
The daemon maintains its own view of the current working directory and git state. When multiple worktrees share the same `.beads` database, the daemon may commit changes intended for one branch to a different branch, leading to confusion and incorrect git history.

### Handling Git Merge Conflicts

**With hash-based IDs (v0.20.1+), ID collisions are eliminated!** Different issues get different hash IDs, so most git merges succeed cleanly.

**When git merge conflicts occur:**
Git conflicts in `.beads/beads.jsonl` happen when the same issue is modified on both branches (different timestamps/fields). This is a **same-issue update conflict**, not an ID collision. Conflicts are rare in practice since hash IDs prevent structural collisions.

**Automatic detection:**
bd automatically detects conflict markers (`<<<<<<<`, `=======`, `>>>>>>>`) and shows clear resolution steps:
- `bd import` rejects files with conflict markers and shows resolution commands
- `bd validate --checks=conflicts` scans for conflicts in JSONL

**Resolution workflow:**
```bash
# After git merge creates conflict in .beads/beads.jsonl

# Option 1: Accept their version (remote)
git checkout --theirs .beads/beads.jsonl
bd import -i .beads/beads.jsonl

# Option 2: Keep our version (local)
git checkout --ours .beads/beads.jsonl  
bd import -i .beads/beads.jsonl

# Option 3: Manual resolution in editor
# Edit .beads/beads.jsonl to remove conflict markers
bd import -i .beads/beads.jsonl

# Commit the merge
git add .beads/beads.jsonl
git commit
```

**Note:** `bd import` automatically handles updates - same ID with different content is a normal update operation. No special flags needed. If you accidentally modified the same issue in both branches, just pick whichever version is more complete.

### Intelligent Merge Driver (Auto-Configured)

**As of v0.21+, bd automatically configures its own merge driver during `bd init`.** This uses the beads-merge algorithm (by @neongreen, vendored into bd) to provide intelligent JSONL merging and prevent conflicts when multiple branches modify issues.

**What it does:**
- Performs field-level 3-way merging (not line-by-line)
- Matches issues by identity (id + created_at + created_by)
- Smart field merging: timestamps→max, dependencies→union, status/priority→3-way
- Outputs conflict markers only for unresolvable conflicts
- Automatically configured during `bd init` (both interactive and `--quiet` modes)

**Auto-configuration (happens automatically):**
```bash
# During bd init, these are configured:
git config merge.beads.driver "bd merge %A %O %L %R"
git config merge.beads.name "bd JSONL merge driver"
# .gitattributes entry: .beads/beads.jsonl merge=beads
```

**Manual setup (if skipped with `--skip-merge-driver`):**
```bash
git config merge.beads.driver "bd merge %A %O %L %R"
git config merge.beads.name "bd JSONL merge driver"
echo ".beads/beads.jsonl merge=beads" >> .gitattributes
```

**Alternative: Standalone beads-merge binary**

If you prefer to use the standalone beads-merge binary (same algorithm, different package):

```bash
# Install (requires Go 1.21+)
git clone https://github.com/neongreen/mono.git
cd mono/beads-merge
go install

# Configure Git merge driver (same algorithm as bd merge)
git config merge.beads.name "JSONL merge driver for beads"
git config merge.beads.driver "beads-merge %A %O %A %B"
```

**For Jujutsu users**, add to `~/.jjconfig.toml`:

```toml
[merge-tools.beads-merge]
program = "beads-merge"
merge-args = ["$output", "$base", "$left", "$right"]
merge-conflict-exit-codes = [1]
```

Then resolve with: `jj resolve --tool=beads-merge`

**How it works**: During `git merge`, beads-merge merges JSONL files issue-by-issue instead of line-by-line. This prevents spurious conflicts from line renumbering or timestamp updates. If conflicts remain, they're marked in standard format for manual resolution.

## Current Project Status

Run `bd stats` to see overall progress.

### Active Areas

- **Core CLI**: Mature, but always room for polish
- **Examples**: Growing collection of agent integrations
- **Documentation**: Comprehensive but can always improve
- **MCP Server**: Implemented at `integrations/beads-mcp/` with Claude Code plugin
- **Migration Tools**: Planned (see bd-6)

### 1.0 Milestone

We're working toward 1.0. Key blockers tracked in bd. Run:
```bash
bd dep tree bd-8  # Show 1.0 epic dependencies
```

## Exclusive Lock Protocol (Advanced)

**For external tools that need full database control** (e.g., CI/CD, deterministic execution systems):

The bd daemon respects exclusive locks via `.beads/.exclusive-lock` file. When this lock exists:
- Daemon skips all operations for the locked database
- External tool has complete control over git sync and database operations
- Stale locks (dead process) are automatically cleaned up

**Use case:** Tools like VibeCoder that need deterministic execution without daemon interference.

See [EXCLUSIVE_LOCK.md](EXCLUSIVE_LOCK.md) for:
- Lock file format (JSON schema)
- Creating and releasing locks (Go/shell examples)
- Stale lock detection behavior
- Integration testing guidance

**Quick example:**
```bash
# Create lock
echo '{"holder":"my-tool","pid":'$$',"hostname":"'$(hostname)'","started_at":"'$(date -u +%Y-%m-%dT%H:%M:%SZ)'","version":"1.0.0"}' > .beads/.exclusive-lock

# Do work...
bd create "My issue" -p 1

# Release lock
rm .beads/.exclusive-lock
```

## Common Tasks

### Adding a New Command

1. Create file in `cmd/bd/`
2. Add to root command in `cmd/bd/main.go`
3. Implement with Cobra framework
4. Add `--json` flag for agent use
5. Add tests in `cmd/bd/*_test.go`
6. Document in README.md

### Adding Storage Features

1. Update schema in `internal/storage/sqlite/schema.go`
2. Add migration if needed
3. Update `internal/types/types.go` if new types
4. Implement in `internal/storage/sqlite/sqlite.go`
5. Add tests
6. Update export/import in `cmd/bd/export.go` and `cmd/bd/import.go`

### Adding Examples

1. Create directory in `examples/`
2. Add README.md explaining the example
3. Include working code
4. Link from `examples/README.md`
5. Mention in main README.md

## Questions?

- Check existing issues: `bd list`
- Look at recent commits: `git log --oneline -20`
- Read the docs: README.md, ADVANCED.md, EXTENDING.md
- Create an issue if unsure: `bd create "Question: ..." -t task -p 2`

## Important Files

- **README.md** - Main documentation (keep this updated!)
- **EXTENDING.md** - Database extension guide
- **ADVANCED.md** - JSONL format analysis
- **CONTRIBUTING.md** - Contribution guidelines
- **SECURITY.md** - Security policy

## Pro Tips for Agents

- Always use `--json` flags for programmatic use
- **Always run `bd sync` at end of session** to flush/commit/push immediately
- Link discoveries with `discovered-from` to maintain context
- Check `bd ready` before asking "what next?"
- Auto-sync batches changes in 30-second window - use `bd sync` to force immediate flush
- Use `--no-auto-flush` or `--no-auto-import` to disable automatic sync if needed
- Use `bd dep tree` to understand complex dependencies
- Priority 0-1 issues are usually more important than 2-4
- Use `--dry-run` to preview import changes before applying
- Hash IDs eliminate collisions - same ID with different content is a normal update
- Use `--id` flag with `bd create` to partition ID space for parallel workers (e.g., `worker1-100`, `worker2-500`)

### Checking GitHub Issues and PRs

**IMPORTANT**: When asked to check GitHub issues or PRs, use command-line tools like `gh` instead of browser/playwright tools.

**Preferred approach:**
```bash
# List open issues with details
gh issue list --limit 30

# List open PRs
gh pr list --limit 30

# View specific issue
gh issue view 201
```

**Then provide an in-conversation summary** highlighting:
- Urgent/critical issues (regressions, bugs, broken builds)
- Common themes or patterns
- Feature requests with high engagement
- Items that need immediate attention

**Why this matters:**
- Browser tools consume more tokens and are slower
- CLI summaries are easier to scan and discuss
- Keeps the conversation focused and efficient
- Better for quick triage and prioritization

**Do NOT use:** `browser_navigate`, `browser_snapshot`, or other playwright tools for GitHub PR/issue reviews unless specifically requested by the user.

## Building and Testing

```bash
# Build
go build -o bd ./cmd/bd

# Test
go test ./...

# Test with coverage
go test -coverprofile=coverage.out ./...
go tool cover -html=coverage.out

# Run locally
./bd init --prefix test
./bd create "Test issue" -p 1
./bd ready
```

## Version Management

**IMPORTANT**: When the user asks to "bump the version" or mentions a new version number (e.g., "bump to 0.9.3"), use the version bump script:

```bash
# Preview changes (shows diff, doesn't commit)
./scripts/bump-version.sh 0.9.3

# Auto-commit the version bump
./scripts/bump-version.sh 0.9.3 --commit
git push origin main
```

**What it does:**
- Updates ALL version files (CLI, plugin, MCP server, docs) in one command
- Validates semantic versioning format
- Shows diff preview
- Verifies all versions match after update
- Creates standardized commit message

**User will typically say:**
- "Bump to 0.9.3"
- "Update version to 1.0.0"
- "Rev the project to 0.9.4"
- "Increment the version"

**You should:**
1. Run `./scripts/bump-version.sh <version> --commit`
2. Push to GitHub
3. Confirm all versions updated correctly

**Files updated automatically:**
- `cmd/bd/version.go` - CLI version
- `.claude-plugin/plugin.json` - Plugin version
- `.claude-plugin/marketplace.json` - Marketplace version
- `integrations/beads-mcp/pyproject.toml` - MCP server version
- `README.md` - Documentation version
- `PLUGIN.md` - Version requirements

**Why this matters:** We had version mismatches (bd-66) when only `version.go` was updated. This script prevents that by updating all components atomically.

See `scripts/README.md` for more details.

## Release Process (Maintainers)

1. Bump version with `./scripts/bump-version.sh <version> --commit`
2. Update CHANGELOG.md with release notes
3. Run full test suite: `go test ./...`
4. Push version bump: `git push origin main`
5. Tag release: `git tag v<version>`
6. Push tag: `git push origin v<version>`
7. GitHub Actions handles the rest

---

**Remember**: We're building this tool to help AI agents like you! If you find the workflow confusing or have ideas for improvement, create an issue with your feedback.

Happy coding! 🔗

<!-- bd onboard section -->
## Issue Tracking with bd (beads)

**IMPORTANT**: This project uses **bd (beads)** for ALL issue tracking. Do NOT use markdown TODOs, task lists, or other tracking methods.

### Why bd?

- Dependency-aware: Track blockers and relationships between issues
- Git-friendly: Auto-syncs to JSONL for version control
- Agent-optimized: JSON output, ready work detection, discovered-from links
- Prevents duplicate tracking systems and confusion

### Quick Start

**FIRST TIME?** Just run `bd init` - it auto-imports issues from git:
```bash
bd init --prefix bd
```

**OSS Contributor?** Use the contributor wizard for fork workflows:
```bash
bd init --contributor  # Interactive setup for separate planning repo
```

**Team Member?** Use the team wizard for branch workflows:
```bash
bd init --team  # Interactive setup for team collaboration
```

**Check for ready work:**
```bash
bd ready --json
```

**Create new issues:**
```bash
bd create "Issue title" -t bug|feature|task -p 0-4 --json
bd create "Issue title" -p 1 --deps discovered-from:bd-123 --json
```

**Claim and update:**
```bash
bd update bd-42 --status in_progress --json
bd update bd-42 --priority 1 --json
```

**Complete work:**
```bash
bd close bd-42 --reason "Completed" --json
```

### Issue Types

- `bug` - Something broken
- `feature` - New functionality
- `task` - Work item (tests, docs, refactoring)
- `epic` - Large feature with subtasks
- `chore` - Maintenance (dependencies, tooling)

### Priorities

- `0` - Critical (security, data loss, broken builds)
- `1` - High (major features, important bugs)
- `2` - Medium (default, nice-to-have)
- `3` - Low (polish, optimization)
- `4` - Backlog (future ideas)

### Workflow for AI Agents

1. **Check ready work**: `bd ready` shows unblocked issues
2. **Claim your task**: `bd update <id> --status in_progress`
3. **Work on it**: Implement, test, document
4. **Discover new work?** Create linked issue:
   - `bd create "Found bug" -p 1 --deps discovered-from:<parent-id>`
5. **Complete**: `bd close <id> --reason "Done"`

### Auto-Sync

bd automatically syncs with git:
- Exports to `.beads/issues.jsonl` after changes (5s debounce)
- Imports from JSONL when newer (e.g., after `git pull`)
- No manual export/import needed!

### MCP Server (Recommended)

If using Claude or MCP-compatible clients, install the beads MCP server:

```bash
pip install beads-mcp
```

Add to MCP config (e.g., `~/.config/claude/config.json`):
```json
{
  "beads": {
    "command": "beads-mcp",
    "args": []
  }
}
```

Then use `mcp__beads__*` functions instead of CLI commands.

### Managing AI-Generated Planning Documents

AI assistants often create planning and design documents during development:
- PLAN.md, IMPLEMENTATION.md, ARCHITECTURE.md
- DESIGN.md, CODEBASE_SUMMARY.md, INTEGRATION_PLAN.md
- TESTING_GUIDE.md, TECHNICAL_DESIGN.md, and similar files

**Best Practice: Use a dedicated directory for these ephemeral files**

**Recommended approach:**
- Create a `history/` directory in the project root
- Store ALL AI-generated planning/design docs in `history/`
- Keep the repository root clean and focused on permanent project files
- Only access `history/` when explicitly asked to review past planning

**Example .gitignore entry (optional):**
```
# AI planning documents (ephemeral)
history/
```

**Benefits:**
- ✅ Clean repository root
- ✅ Clear separation between ephemeral and permanent documentation
- ✅ Easy to exclude from version control if desired
- ✅ Preserves planning history for archaeological research
- ✅ Reduces noise when browsing the project

### Important Rules

- ✅ Use bd for ALL task tracking
- ✅ Always use `--json` flag for programmatic use
- ✅ Link discovered work with `discovered-from` dependencies
- ✅ Check `bd ready` before asking "what should I work on?"
- ✅ Store AI planning docs in `history/` directory
- ❌ Do NOT create markdown TODO lists
- ❌ Do NOT use external issue trackers
- ❌ Do NOT duplicate tracking systems
- ❌ Do NOT clutter repo root with planning documents

For more details, see README.md and QUICKSTART.md.
<!-- /bd onboard section --><|MERGE_RESOLUTION|>--- conflicted
+++ resolved
@@ -13,6 +13,7 @@
 ```
 
 **Why `--quiet`?** Regular `bd init` has interactive prompts (git hooks, merge driver) that confuse agents. The `--quiet` flag makes it fully non-interactive:
+
 - Automatically installs git hooks
 - Automatically configures git merge driver for intelligent JSONL merging
 - No prompts for user input
@@ -31,6 +32,7 @@
 **RECOMMENDED**: Use the MCP (Model Context Protocol) server for the best experience! The beads MCP server provides native integration with Claude and other MCP-compatible AI assistants.
 
 **Installation:**
+
 ```bash
 # Install the MCP server
 pip install beads-mcp
@@ -45,6 +47,7 @@
 ```
 
 **Benefits:**
+
 - Native function calls instead of shell commands
 - Automatic workspace detection
 - Better error handling and validation
@@ -52,6 +55,7 @@
 - No need for `--json` flags
 
 **All bd commands are available as MCP functions** with the prefix `mcp__beads-*__`. For example:
+
 - `bd ready` → `mcp__beads__ready()`
 - `bd create` → `mcp__beads__create(title="...", priority=1)`
 - `bd update` → `mcp__beads__update(issue_id="bd-42", status="in_progress")`
@@ -65,6 +69,7 @@
 **For complete multi-repo workflow guide**, see [docs/MULTI_REPO_MIGRATION.md](docs/MULTI_REPO_MIGRATION.md) (OSS contributors, teams, multi-phase development).
 
 **Setup (one-time):**
+
 ```bash
 # MCP config in ~/.config/amp/settings.json or Claude Desktop config:
 {
@@ -77,12 +82,14 @@
 
 **How it works (LSP model):**
 The single MCP server instance automatically:
+
 1. Checks for local daemon socket (`.beads/bd.sock`) in your current workspace
 2. Routes requests to the correct **per-project daemon** based on working directory
 3. Auto-starts the local daemon if not running (with exponential backoff)
 4. **Each project gets its own isolated daemon** serving only its database
 
 **Architecture:**
+
 ```
 MCP Server (one instance)
     ↓
@@ -92,6 +99,7 @@
 ```
 
 **Why per-project daemons?**
+
 - ✅ Complete database isolation between projects
 - ✅ No cross-project pollution or git worktree conflicts
 - ✅ Simpler mental model: one project = one database = one daemon
@@ -100,6 +108,7 @@
 **Note:** The daemon **auto-starts automatically** when you run any `bd` command (v0.9.11+). To disable auto-start, set `BEADS_AUTO_START_DAEMON=false`.
 
 **Version Management:** bd automatically handles daemon version mismatches (v0.16.0+):
+
 - When you upgrade bd, old daemons are automatically detected and restarted
 - Version compatibility is checked on every connection
 - No manual intervention required after upgrades
@@ -109,6 +118,7 @@
 
 **Alternative (not recommended): Multiple MCP Server Instances**
 If you must use separate MCP servers:
+
 ```json
 {
   "beads-webapp": {
@@ -125,6 +135,7 @@
   }
 }
 ```
+
 ⚠️ **Problem**: AI may select the wrong MCP server for your workspace, causing commands to operate on the wrong database.
 
 ### CLI Quick Reference
@@ -282,6 +293,7 @@
 ```
 
 **Migration safety:** The system verifies data integrity invariants after migrations:
+
 - **required_config_present**: Ensures issue_prefix and schema_version are set
 - **foreign_keys_valid**: No orphaned dependencies or labels
 - **issue_count_stable**: Issue count doesn't decrease unexpectedly
@@ -313,18 +325,19 @@
 ```
 
 **When to use:**
+
 - **After upgrading bd**: Run `bd daemons health` to check for version mismatches, then `bd daemons killall` to restart all daemons with the new version
 - **Debugging**: Use `bd daemons logs <workspace>` to view daemon logs
 - **Cleanup**: `bd daemons list` auto-removes stale sockets
 
 **Troubleshooting:**
+
 - **Stale sockets**: `bd daemons list` auto-cleans them
 - **Version mismatch**: `bd daemons killall` then let daemons auto-start on next command
 - **Daemon won't stop**: `bd daemons killall --force`
 
 See [commands/daemons.md](commands/daemons.md) for detailed documentation.
 
-<<<<<<< HEAD
 ### Web Interface (Monitor)
 
 **Note for AI Agents:** The monitor is primarily for human visualization and supervision. Agents should continue using the CLI with `--json` flags.
@@ -338,6 +351,7 @@
 ```
 
 **Features:**
+
 - Real-time issue table with filtering (status, priority)
 - Click-through to detailed issue view
 - WebSocket updates (when daemon is running)
@@ -345,27 +359,31 @@
 - Statistics dashboard
 
 **When humans might use it:**
+
 - Supervising AI agent work in real-time
 - Quick project status overview
 - Mobile access to issue tracking
 - Team dashboard for shared visibility
 
 **AI agents should NOT:**
+
 - Parse HTML from the monitor (use `--json` flags instead)
 - Try to interact with the web UI programmatically
 - Use monitor for data retrieval (use CLI commands)
-=======
+
 ### Event-Driven Daemon Mode (Experimental)
 
 **NEW in v0.16+**: The daemon supports an experimental event-driven mode that replaces 5-second polling with instant reactivity.
 
 **Benefits:**
+
 - ⚡ **<500ms latency** (vs ~5000ms with polling)
 - 🔋 **~60% less CPU usage** (no continuous polling)
 - 🎯 **Instant sync** on mutations and file changes
 - 🛡️ **Dropped events safety net** prevents data loss
 
 **How it works:**
+
 - **FileWatcher** monitors `.beads/issues.jsonl` and `.git/refs/heads` using platform-native APIs:
   - Linux: `inotify`
   - macOS: `FSEvents` (via kqueue)
@@ -391,12 +409,14 @@
 ```
 
 **Available modes:**
+
 - `poll` (default) - Traditional 5-second polling, stable and battle-tested
 - `events` - New event-driven mode, experimental but thoroughly tested
 
 **Troubleshooting:**
 
 If the watcher fails to start:
+
 - Check daemon logs: `bd daemons logs /path/to/workspace -n 100`
 - Look for "File watcher unavailable" warnings
 - Common causes:
@@ -405,16 +425,19 @@
   - Resource limits - check `ulimit -n` (open file descriptors)
 
 **Fallback behavior:**
+
 - If `BEADS_DAEMON_MODE=events` but watcher fails, daemon falls back to polling automatically
 - Set `BEADS_WATCHER_FALLBACK=false` to disable fallback and require fsnotify
 
 **Disable polling fallback:**
+
 ```bash
 # Require fsnotify, fail if unavailable
 BEADS_WATCHER_FALLBACK=false BEADS_DAEMON_MODE=events bd daemon start
 ```
 
 **Switch back to polling:**
+
 ```bash
 # Explicitly use polling mode
 BEADS_DAEMON_MODE=poll bd daemon start
@@ -425,7 +448,6 @@
 ```
 
 **Future (Phase 2):** Event-driven mode will become the default once it's proven stable in production use.
->>>>>>> 22b3e95c
 
 ### Workflow
 
@@ -490,12 +512,14 @@
 **Detection strategies:**
 
 1. **Before creating new issues**: Search for similar existing issues
+
    ```bash
    bd list --json | grep -i "authentication"
    bd show bd-41 bd-42 --json  # Compare candidates
    ```
 
 2. **Periodic duplicate scans**: Review issues by type or priority
+
    ```bash
    bd list --status open --priority 1 --json  # High-priority issues
    bd list --issue-type bug --json             # All bugs
@@ -526,18 +550,21 @@
 ```
 
 **What gets merged:**
+
 - ✅ All dependencies from source → target
 - ✅ Text references updated across ALL issues (descriptions, notes, design, acceptance criteria)
 - ✅ Source issues closed with "Merged into bd-X" reason
 - ❌ Source issue content NOT copied (target keeps its original content)
 
 **Important notes:**
+
 - Merge preserves target issue completely; only dependencies/references migrate
 - If source issues have valuable content, manually copy it to target BEFORE merging
 - Cannot merge in daemon mode yet (bd-190); use `--no-daemon` flag
 - Operation cannot be undone (but git history preserves the original)
 
 **Best practices:**
+
 - Merge early to prevent dependency fragmentation
 - Choose the oldest or most complete issue as merge target
 - Add labels like `duplicate` to source issues before merging (for tracking)
@@ -578,6 +605,7 @@
 ### Git Workflow
 
 **Auto-sync provides batching!** bd automatically:
+
 - **Exports** to JSONL after CRUD operations (30-second debounce for batching)
 - **Imports** from JSONL when it's newer than DB (e.g., after `git pull`)
 - **Daemon commits/pushes** every 5 seconds (if `--auto-commit` / `--auto-push` enabled)
@@ -597,6 +625,7 @@
 ```
 
 **How it works:**
+
 - Beads commits issue updates to `beads-metadata` instead of `main`
 - Uses git worktrees (lightweight checkouts) in `.git/beads-worktrees/`
 - Your main working directory is never affected
@@ -628,6 +657,7 @@
 ```
 
 **Benefits:**
+
 - ✅ Works with protected `main` branches
 - ✅ No disruption to agent workflows
 - ✅ Platform-agnostic (works on any git platform)
@@ -654,6 +684,7 @@
    - Format: "Continue work on bd-X: [issue title]. [Brief context about what's been done and what's next]"
 
 **Example "land the plane" session:**
+
 ```bash
 # 1. File remaining work
 bd create "Add integration tests for sync" -t task -p 2 --json
@@ -684,6 +715,7 @@
 ```
 
 **Then provide the user with:**
+
 - Summary of what was completed this session
 - What issues were filed for follow-up
 - Status of quality gates (all passing / issues filed)
@@ -698,6 +730,7 @@
 ```
 
 This immediately:
+
 1. Exports pending changes to JSONL (no 30s wait)
 2. Commits to git
 3. Pulls from remote
@@ -705,6 +738,7 @@
 5. Pushes to remote
 
 **Example agent session:**
+
 ```bash
 # Make multiple changes (batched in 30-second window)
 bd create "Fix bug" -p 1
@@ -719,6 +753,7 @@
 ```
 
 **Why this matters:**
+
 - Without `bd sync`, changes sit in 30-second debounce window
 - User might think you pushed but JSONL is still dirty
 - `bd sync` forces immediate flush/commit/push
@@ -731,6 +766,7 @@
 ```
 
 This installs:
+
 - **pre-commit** - Flushes pending changes immediately before commit (bypasses 30s debounce)
 - **post-merge** - Imports updated JSONL after pull/merge (guaranteed sync)
 - **pre-push** - Exports database to JSONL before push (prevents stale JSONL from reaching remote)
@@ -748,6 +784,7 @@
 Git worktrees share the same `.git` directory and thus share the same `.beads` database. The daemon doesn't know which branch each worktree has checked out, which can cause it to commit/push to the wrong branch.
 
 **What you lose without daemon mode:**
+
 - **Auto-sync** - No automatic commit/push of changes (use `bd sync` manually)
 - **MCP server** - The beads-mcp server requires daemon mode for multi-repo support
 - **Background watching** - No automatic detection of remote changes
@@ -755,6 +792,7 @@
 **Solutions for Worktree Users:**
 
 1. **Use `--no-daemon` flag** (recommended):
+
    ```bash
    bd --no-daemon ready
    bd --no-daemon create "Fix bug" -p 1
@@ -762,6 +800,7 @@
    ```
 
 2. **Disable daemon via environment variable** (for entire worktree session):
+
    ```bash
    export BEADS_NO_DAEMON=1
    bd ready  # All commands use direct mode
@@ -787,10 +826,12 @@
 
 **Automatic detection:**
 bd automatically detects conflict markers (`<<<<<<<`, `=======`, `>>>>>>>`) and shows clear resolution steps:
+
 - `bd import` rejects files with conflict markers and shows resolution commands
 - `bd validate --checks=conflicts` scans for conflicts in JSONL
 
 **Resolution workflow:**
+
 ```bash
 # After git merge creates conflict in .beads/beads.jsonl
 
@@ -799,7 +840,7 @@
 bd import -i .beads/beads.jsonl
 
 # Option 2: Keep our version (local)
-git checkout --ours .beads/beads.jsonl  
+git checkout --ours .beads/beads.jsonl
 bd import -i .beads/beads.jsonl
 
 # Option 3: Manual resolution in editor
@@ -818,6 +859,7 @@
 **As of v0.21+, bd automatically configures its own merge driver during `bd init`.** This uses the beads-merge algorithm (by @neongreen, vendored into bd) to provide intelligent JSONL merging and prevent conflicts when multiple branches modify issues.
 
 **What it does:**
+
 - Performs field-level 3-way merging (not line-by-line)
 - Matches issues by identity (id + created_at + created_by)
 - Smart field merging: timestamps→max, dependencies→union, status/priority→3-way
@@ -825,6 +867,7 @@
 - Automatically configured during `bd init` (both interactive and `--quiet` modes)
 
 **Auto-configuration (happens automatically):**
+
 ```bash
 # During bd init, these are configured:
 git config merge.beads.driver "bd merge %A %O %L %R"
@@ -833,6 +876,7 @@
 ```
 
 **Manual setup (if skipped with `--skip-merge-driver`):**
+
 ```bash
 git config merge.beads.driver "bd merge %A %O %L %R"
 git config merge.beads.name "bd JSONL merge driver"
@@ -882,6 +926,7 @@
 ### 1.0 Milestone
 
 We're working toward 1.0. Key blockers tracked in bd. Run:
+
 ```bash
 bd dep tree bd-8  # Show 1.0 epic dependencies
 ```
@@ -891,6 +936,7 @@
 **For external tools that need full database control** (e.g., CI/CD, deterministic execution systems):
 
 The bd daemon respects exclusive locks via `.beads/.exclusive-lock` file. When this lock exists:
+
 - Daemon skips all operations for the locked database
 - External tool has complete control over git sync and database operations
 - Stale locks (dead process) are automatically cleaned up
@@ -898,12 +944,14 @@
 **Use case:** Tools like VibeCoder that need deterministic execution without daemon interference.
 
 See [EXCLUSIVE_LOCK.md](EXCLUSIVE_LOCK.md) for:
+
 - Lock file format (JSON schema)
 - Creating and releasing locks (Go/shell examples)
 - Stale lock detection behavior
 - Integration testing guidance
 
 **Quick example:**
+
 ```bash
 # Create lock
 echo '{"holder":"my-tool","pid":'$$',"hostname":"'$(hostname)'","started_at":"'$(date -u +%Y-%m-%dT%H:%M:%SZ)'","version":"1.0.0"}' > .beads/.exclusive-lock
@@ -977,6 +1025,7 @@
 **IMPORTANT**: When asked to check GitHub issues or PRs, use command-line tools like `gh` instead of browser/playwright tools.
 
 **Preferred approach:**
+
 ```bash
 # List open issues with details
 gh issue list --limit 30
@@ -989,12 +1038,14 @@
 ```
 
 **Then provide an in-conversation summary** highlighting:
+
 - Urgent/critical issues (regressions, bugs, broken builds)
 - Common themes or patterns
 - Feature requests with high engagement
 - Items that need immediate attention
 
 **Why this matters:**
+
 - Browser tools consume more tokens and are slower
 - CLI summaries are easier to scan and discuss
 - Keeps the conversation focused and efficient
@@ -1035,6 +1086,7 @@
 ```
 
 **What it does:**
+
 - Updates ALL version files (CLI, plugin, MCP server, docs) in one command
 - Validates semantic versioning format
 - Shows diff preview
@@ -1042,17 +1094,20 @@
 - Creates standardized commit message
 
 **User will typically say:**
+
 - "Bump to 0.9.3"
 - "Update version to 1.0.0"
 - "Rev the project to 0.9.4"
 - "Increment the version"
 
 **You should:**
+
 1. Run `./scripts/bump-version.sh <version> --commit`
 2. Push to GitHub
 3. Confirm all versions updated correctly
 
 **Files updated automatically:**
+
 - `cmd/bd/version.go` - CLI version
 - `.claude-plugin/plugin.json` - Plugin version
 - `.claude-plugin/marketplace.json` - Marketplace version
@@ -1081,6 +1136,7 @@
 Happy coding! 🔗
 
 <!-- bd onboard section -->
+
 ## Issue Tracking with bd (beads)
 
 **IMPORTANT**: This project uses **bd (beads)** for ALL issue tracking. Do NOT use markdown TODOs, task lists, or other tracking methods.
@@ -1095,38 +1151,45 @@
 ### Quick Start
 
 **FIRST TIME?** Just run `bd init` - it auto-imports issues from git:
+
 ```bash
 bd init --prefix bd
 ```
 
 **OSS Contributor?** Use the contributor wizard for fork workflows:
+
 ```bash
 bd init --contributor  # Interactive setup for separate planning repo
 ```
 
 **Team Member?** Use the team wizard for branch workflows:
+
 ```bash
 bd init --team  # Interactive setup for team collaboration
 ```
 
 **Check for ready work:**
+
 ```bash
 bd ready --json
 ```
 
 **Create new issues:**
+
 ```bash
 bd create "Issue title" -t bug|feature|task -p 0-4 --json
 bd create "Issue title" -p 1 --deps discovered-from:bd-123 --json
 ```
 
 **Claim and update:**
+
 ```bash
 bd update bd-42 --status in_progress --json
 bd update bd-42 --priority 1 --json
 ```
 
 **Complete work:**
+
 ```bash
 bd close bd-42 --reason "Completed" --json
 ```
@@ -1159,6 +1222,7 @@
 ### Auto-Sync
 
 bd automatically syncs with git:
+
 - Exports to `.beads/issues.jsonl` after changes (5s debounce)
 - Imports from JSONL when newer (e.g., after `git pull`)
 - No manual export/import needed!
@@ -1172,6 +1236,7 @@
 ```
 
 Add to MCP config (e.g., `~/.config/claude/config.json`):
+
 ```json
 {
   "beads": {
@@ -1186,6 +1251,7 @@
 ### Managing AI-Generated Planning Documents
 
 AI assistants often create planning and design documents during development:
+
 - PLAN.md, IMPLEMENTATION.md, ARCHITECTURE.md
 - DESIGN.md, CODEBASE_SUMMARY.md, INTEGRATION_PLAN.md
 - TESTING_GUIDE.md, TECHNICAL_DESIGN.md, and similar files
@@ -1193,18 +1259,21 @@
 **Best Practice: Use a dedicated directory for these ephemeral files**
 
 **Recommended approach:**
+
 - Create a `history/` directory in the project root
 - Store ALL AI-generated planning/design docs in `history/`
 - Keep the repository root clean and focused on permanent project files
 - Only access `history/` when explicitly asked to review past planning
 
 **Example .gitignore entry (optional):**
+
 ```
 # AI planning documents (ephemeral)
 history/
 ```
 
 **Benefits:**
+
 - ✅ Clean repository root
 - ✅ Clear separation between ephemeral and permanent documentation
 - ✅ Easy to exclude from version control if desired
@@ -1224,4 +1293,5 @@
 - ❌ Do NOT clutter repo root with planning documents
 
 For more details, see README.md and QUICKSTART.md.
+
 <!-- /bd onboard section -->