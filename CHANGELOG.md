# Changelog

All notable changes to the beads project will be documented in this file.

The format is based on [Keep a Changelog](https://keepachangelog.com/en/1.0.0/),
and this project adheres to [Semantic Versioning](https://semver.org/spec/v2.0.0.html).

## [Unreleased]

## [0.30.0] - 2025-12-15

## [0.30.0] - 2025-12-15

**Tombstone Architecture** - This release completes the migration to inline tombstones
for soft-delete, replacing the legacy `deletions.jsonl` manifest. This is intended to
be the last significant architectural change to Beads' storage format.

### Added

- **Inline tombstones for soft-delete (bd-vw8)**
  - Deleted issues now become tombstones with `status: "tombstone"` in `issues.jsonl`
  - Full audit trail: `deleted_at`, `deleted_by`, `delete_reason`, `original_type`
  - TTL-based expiration (default 30 days) with automatic pruning via `bd compact`
  - Proper 3-way merge support: fresh tombstones win, expired tombstones allow resurrection
  - Replaces the legacy `deletions.jsonl` manifest approach

- **`bd migrate-tombstones` command (bd-8f9)**
  - Converts legacy `deletions.jsonl` entries to inline tombstones
  - Archives old file as `deletions.jsonl.migrated`
  - Use `--dry-run` to preview changes

- **`bd doctor` tombstone health checks (bd-s3v)**
  - Detects orphaned tombstones (missing from database)
  - Identifies expired tombstones ready for pruning
  - Warns about tombstone/live issue conflicts

- **Enhanced Git Worktree Support (bd-737)** - Comprehensive compatibility improvements using shared database architecture
  - Shared `.beads` database across all worktrees in a repository
  - Worktree-aware database discovery prioritizes main repository
  - Git hooks automatically adapt to worktree context
  - Daemon mode warnings for worktree usage with `--no-daemon` guidance
  - Comprehensive documentation in `docs/WORKTREES.md`
  - Worktree lifecycle management with sparse checkout for sync branches
  - Automatic detection and user-friendly warnings for worktree conflicts

<<<<<<< HEAD
- **MCP Context Engineering Optimizations (GH #481)** - 80-90% context reduction
  - Smarter tool response formatting reduces token usage
  - Compaction configuration options for MCP server
  - Extended context engineering documentation

- **`bd thanks` command (GH #555)** - Thank contributors to your project
  - Lists contributors with their contribution counts
  - Useful for acknowledgments and community building

- **`BD_NO_INSTALL_HOOKS` environment variable (GH #500)**
  - Set to disable automatic git hook installation
  - Useful for CI environments or custom hook setups

- **Claude Code skill marketplace installation (GH #468)**
  - Beads skill now installable via Claude Code marketplace
  - Slash commands updated to use `beads:` prefix (GH #467)

- **Smithery integration (GH #501)** - "Run in Smithery" badge for easy MCP server deployment

- **`bd version` shows commit and branch (GH #504)** - Better version diagnostics

### Fixed

- **Daemon delete auto-sync (GH #528, #537)**
  - Delete operations now properly trigger auto-sync to sync branch
  - RPC support for delete mutations
  - Fixed sync branch commits failing with pre-commit hooks (GH #521)

- **`close_reason` persistence (GH #551)** - Close reasons now properly saved to database on close

- **`bd migrate-tombstones` corruption fix (GH #554)** - Prevents corrupting deletions manifest during migration

- **JSONL-only mode improvements (GH #549)**
  - Proper `GetReadyWork`/`GetBlockedIssues` implementation for memory storage
  - Fixed child counters in no-database mode
  - Better detection and error messages (GH #534)

- **Tombstone sync fixes**
  - Preserve tombstones in `sanitizeJSONLWithDeletions` (bd-kzxd)
  - Include tombstones when building ID map during import
  - Clear `closed_at` when converting closed issue to tombstone
  - Include tombstones in `getCurrentJSONLIDs` to prevent doctor corruption (GH #552)

- **Sync safety improvements**
  - Protect locally exported issues from sanitization (bd-3ee1)
  - Add safety guards for issue deletion in blocked command
  - Retry with rebase for concurrent push conflicts
  - Protect local issues from git-history-backfill during sync (GH #485)

- **Windows fixes**
  - `bd onboard` no longer hangs on Windows (GH #531)
  - Restored Windows smoke tests (reverted by #478)

- **External `BEADS_DIR` support** - Sync now works with beads data in separate git repository

- **Go version inconsistencies and broken documentation links (GH #535)**

- **Stealth mode path fix (GH #538)** - Use project-specific paths in global gitignore

- **Daemon sync-branch hook incompatibility detection (GH #532)**

### Performance

- **Lock file improvements (GH #484, #555)**
  - Fixed stale startlock delay
  - Fast fail on stale lock from crashed process
  - Comprehensive benchmarks added
  - Test coverage improved from 42% to 98%

### Documentation

- Agent memory patterns using comments (GH #487) - @bryceroche
- Added beads_viewer TUI to third-party tools (GH #515) - @aspiers
- Go install fallback instructions and uninstall documentation

### Contributors

Thanks to our community contributors for this release:

- @aspiers - Documentation for beads_viewer
- @AodhanHayter - Nix version fix (GH #502)
- @broady - close_reason persistence (GH #551)
- @bryceroche - Agent memory documentation (GH #487)
- @cerebustech-dev - Sync protection fix (GH #485)
- @cpdata - Daemon sync fixes (GH #521, #528, #537)
- @gurdasnijor - Smithery badge (GH #501)
- @loganthomas - Documentation fixes (GH #535)
- @mahawi1992 - MCP context optimizations (GH #481)
- @maphew - Version output and migration fix (GH #504, #554)
- @rsnodgrass - `bd thanks` and benchmarks (GH #484, #555)
- @schpet - Claude Code skill marketplace (GH #467, #468)
- @withzombies - `BD_NO_INSTALL_HOOKS` env var (GH #500)
=======
### Fixed

- **`bd` now finds `.beads` from nested worktrees** (GH#509)
  - When worktrees are nested under the main repo (e.g., `/project/.worktrees/feature/`),
    `bd` now correctly finds `.beads/` in the parent repo
  - Uses `git rev-parse --git-common-dir` to reliably locate the main repository root
  - Works from any subdirectory within the nested worktree
>>>>>>> 00cd799f

## [0.29.0] - 2025-12-03

### Added

- **`--estimate` / `-e` flag for `bd create` and `bd update` (GH #443)**
  - Add time estimates to issues in minutes
  - Example: `bd create "My task" --estimate 120` (2 hours)
  - Example: `bd update bd-xyz --estimate 60` (1 hour)
  - Enables planning and prioritization features in vscode-beads

- **`bd doctor` improvements**
  - SQLite integrity check (bd-2au) - Detects database corruption
  - Configuration value validation (bd-alz) - Validates config settings
  - Stale sync branch detection (bd-6rf) - Warns about abandoned beads-sync branches
  - `--output` flag (bd-9cc) - Export diagnostics to file for sharing
  - `--dry-run` flag (bd-qn5) - Preview fixes without applying
  - Per-fix confirmation mode (bd-3xl) - Approve each fix individually

- **`--readonly` flag (bd-ymo)** - Read-only mode for worker sandboxes
  - Blocks all write operations
  - Useful for parallel worker processes that should only read

### Fixed

- **`bd sync` safety improvements**
  - Auto-push after merge with safety check (bd-7ch)
  - Handle diverged histories with content-based merge (bd-3s8)
  - Multiple safety check enhancements

- **Auto-resolve merge conflicts deterministically (bd-6l8)**
  - All field conflicts resolved without prompts
  - Uses consistent rules for field-level merging

- **3-char all-letter base36 hash support (GH #446)**
  - Fixes prefix extraction for edge case hashes like "bd-abc"

- **`bd ready` message fix (bd-r4n)**
  - Shows correct message when all issues are closed

- **Version notification spam fix (bd-tok)**
  - Store version in gitignored .local_version file

- **Nix flake vendorHash update (bd-gmf)**
  - Fixed build after dependency bumps

### Documentation

- Added perles and vscode-beads to Third-Party Tools
- Encourage batch close and parallel creation in `bd prime` output

## [0.28.0] - 2025-12-01

### Added

- **`bd daemon --local` flag (#433)** - Run daemon without git operations
  - Ideal for multi-repo setups where git sync happens externally
  - Prevents daemon from triggering git commits/pushes
  - Use with worktrees or when beads sync is handled by another process

- **`bd daemon --foreground` flag** - Run daemon in foreground mode
  - For systemd/supervisord/launchd integration
  - Logs to stdout instead of background file
  - Process stays attached to terminal

- **`bd migrate-sync` command (bd-epn)** - Migrate to sync.branch workflow
  - Moves beads data to a dedicated sync branch
  - Keeps main branch clean of .beads/ commits
  - Automated setup of sync.branch configuration

### Fixed

- **Database Migration: close_reason column (bd-uyu)**
  - Added missing database column for close_reason field
  - Fixes sync loops where close_reason was lost on import/export
  - Automatic migration on first run

- **Multi-repo Prefix Filtering (GH #437)**
  - Issues now filtered by prefix when flushing from non-primary repos
  - Prevents issues from other projects appearing in exports

- **Parent-Child Dependency UX (GH #440)**
  - Fixed backwards documentation in DEPENDENCIES.md
  - `bd show` now displays epic children under "Children" not "Blocks"
  - Clearer UI labels for dependency relationships

- **sync.branch Workflow Fixes (bd-epn)**
  - Fixed .beads/ restoration from branch after sync
  - Prevents final flush after sync.branch restore
  - `bd doctor` now detects when on sync branch

- **Jira API Migration**
  - Updated from deprecated Jira API v2 to v3
  - Fixes authentication issues with newer Jira instances

- **Redundant Database Queries (bd-bbh)**
  - Removed extra GetCloseReason() calls after column migration
  - Improves query performance for issue retrieval

### Documentation

- Added go install fallback instructions for Claude Code web (GH #439)
- Added uninstall documentation (GH #445)

### Internal

- Refactored daemon sync functions to reduce ~200 lines of duplication (bd-73u)
- Consolidated local-only sync functions into shared implementation

## [0.27.2] - 2025-11-30

### Fixed

- **CRITICAL: Prevent Mass Database Deletion on JSONL Reset (bd-t5m)**
  - git-history-backfill now includes safety guard to prevent purging entire database
  - If >50% of issues would be deleted via git history, operation is aborted with warning
  - Threshold prevents accidental deletion when JSONL is reset (git reset, branch switch, etc.)
  - If 10-50% would be deleted, operation proceeds but shows warning message
  - Fixes bug where `git reset --hard origin/main` would lose all issues

- **Fix Fresh Clone Initialization (bd-4h9)**
  - `bd init` now works on fresh clones that have JSONL but no database
  - Auto-detects issue prefix from existing JSONL (no `--prefix` flag needed)
  - Prevents "database not found" errors on first run in a cloned repository
  
- **Import Warning for Deleted Issues (bd-4zy)**
  - New warning message when issues are skipped due to deletions manifest
  - Helps users understand why expected issues aren't being imported
  - Warns user to check `bd deleted` for history of removed issues

- **Extract Issue Prefix for 3-char Hashes (#425)**
  - `ExtractIssuePrefix()` now handles base36 hashes as short as 3 characters
  - Previously required 4+ chars, breaking hyphenated prefixes (e.g., `document-intelligence-0sa`)
  - Updated hash validation to accept base36 (0-9, a-z) instead of just hex
  - Requires at least one digit to distinguish hashes from English words

## [0.27.0] - 2025-11-29

### Added

- **Custom Status States**: Define custom issue statuses via config (bd-1pj6)
  - Configure project-specific statuses like `testing`, `blocked`, `review`
  - Status validation ensures only configured statuses are used
  - Backwards compatible: open/in_progress/closed always work

- **Contributor Fork Workflows**: `bd init --contributor` now auto-configures `sync.remote=upstream` (bd-bx9)
  - Syncs issues from upstream rather than origin
  - Ideal for contributors working on forks

- **Git Worktree Support**: Full support for git worktrees (#416)
  - `bd hooks install` now works correctly in worktrees
  - Helpful message when entering worktree repo without beads initialized
  - Hooks properly detect worktree vs main repository

- **Daemon Health Checks**: Health monitoring in daemon event loop (bd-gqo)
  - Periodic health checks detect stale database state
  - Auto-recovery from detected inconsistencies

- **Fresh Clone Detection**: `bd doctor` now detects fresh clones (bd-4ew)
  - Suggests `bd init` when JSONL exists but no database
  - Improved onboarding experience for new contributors

- **bd sync --squash**: Batch multiple sync commits into one (bd-o2e)
  - Reduces commit noise when syncing frequently
  - Optional flag for cleaner git history

- **Error Handling Helpers**: Extracted FatalError/WarnError utilities (bd-s0z)
  - Consistent error formatting across codebase
  - Better error messages for users

### Fixed

- **CRITICAL: Sync Corruption Prevention**: Multiple fixes prevent stale database from corrupting JSONL
  - **Hash-based staleness detection** (bd-f2f): SHA256 hash comparison catches content mismatches
  - **Reverse ZFC check** (bd-53c): Detects when JSONL has more issues than DB
  - **Stale daemon connection** (eb4b81d): Prevents corruption from stale SQLite connections
  - Combined, these fixes eliminate the sync corruption bugs that affected v0.26.x

- **Multi-Hyphen Prefix Support** (#419): Hash IDs with multi-part prefixes now handled correctly
  - Example: `my-app-abc123` correctly parsed as prefix `my-app`

- **Out-of-Order Dependencies** (#414): JSONL import handles dependencies before their targets exist
  - Fixes import failures when issues reference not-yet-imported dependencies

- **--from-main Sync Mode** (#418): Now defaults to `noGitHistory=true`
  - Prevents spurious deletions when syncing from main branch

- **JSONL-Only Mode Detection**: Auto-detects when config has `no-db: true` (bd-5kj)
  - Properly handles repositories using JSONL without SQLite

- **Init Safety Guard**: Prevents overwriting existing JSONL data on init
  - Warns user when data already exists, requires confirmation

- **Snapshot Cleanup** (bd-0io): Properly cleans up snapshot files after sync
  - Removes `.beads/*.snapshot` files that could cause conflicts

- **Daemon Registry Locking** (bd-5bj): Cross-process locking prevents registry corruption
  - Fixes race conditions when multiple processes access daemon registry

- **Doctor Merge Artifacts**: Excludes merge artifacts from "multiple JSONL" warning
  - Reduces false positives during merge resolution

### Changed

- **Documentation**: Fixed birthday paradox threshold explanation in README
- **Documentation**: Corrected `bd dep add` syntax and semantics

### Community

- PR #419: Multi-hyphen prefix support
- PR #418: --from-main noGitHistory default
- PR #416: Git worktree hooks support
- PR #415: CI fixes
- PR #414: Out-of-order dependency handling
- PR #404: Error on invalid JSON during init (@joelklabo)

## [0.26.2] - 2025-11-29

### Fixed

- **Hash-Based Staleness Detection (bd-f2f)**: Prevents stale DB from corrupting JSONL when counts match
  - Previous count-based check (0.26.1) missed cases where DB and JSONL had similar issue counts
  - New detection computes SHA256 hash of JSONL content and stores it after import
  - On export, compares current JSONL hash against stored hash to detect modifications
  - If JSONL was modified externally (e.g., by git pull), triggers re-import before export
  - Ensures database is always synchronized with JSONL before exporting changes

## [0.26.1] - 2025-11-29

### Fixed

- **CRITICAL: Reverse ZFC Check (bd-53c)**: Prevents stale database from corrupting JSONL
  - Root cause: `bd sync` exports DB to JSONL before pulling from remote
  - If local DB is stale (fewer issues than JSONL), stale data would corrupt the JSONL
  - Added reverse ZFC check: detects when JSONL has >20% more issues than DB
  - When detected, imports JSONL first to sync database before any export
  - Prevents fresh/stale clones from exporting incomplete database state

## [0.26.0] - 2025-11-27

### Added

- **bd doctor --check-health**: Lightweight health checks for startup hooks (3fe94f2)
  - Quick, silent health checks (exit 0 on success, non-zero on issues)
  - Checks: version mismatch, sync.branch config, outdated hooks
  - New `hints.doctor` config option to suppress doctor hints globally
  - Git hooks now call `bd doctor --check-health` in post-merge/post-checkout

- **--no-git-history Flag**: Prevent spurious deletions during import/sync (5506486)
  - Use when git history is unreliable (shallow clones, squash merges)
  - Prevents deletion manifest from removing issues based on stale history

- **gh2jsonl Hash ID Mode**: Content-based ID generation for GitHub imports (#383 by @deangiberson)
  - `--id-mode {sequential|hash}` flag (default: sequential for backward compatibility)
  - `--hash-length {3,4,5,6,7,8}` for configurable hash length (default: 6)
  - Hash IDs are deterministic using title, description, creator, timestamp

- **CI Provenance Attestation**: npm publish now includes provenance attestation (03d62d0)

- **bdui**: Added to Third-Party Tools ecosystem (#384)

### Fixed

- **Critical: MCP Protocol Stdin Fix** (PR #400 by @cleak)
  - Subprocess stdin inheritance was breaking MCP JSON-RPC protocol
  - All subprocess calls now use `stdin=subprocess.DEVNULL`
  - Fixes hanging/blocking issues in Claude Desktop MCP integration

- **Git Worktree Staleness** (#399)
  - Staleness check was failing after writes in git worktrees
  - Now uses RFC3339Nano precision for `last_import_time` metadata

- **Multi-Part Prefix Support** (#398)
  - Issue ID extraction now correctly handles multi-part prefixes
  - Example: `my-app-123` correctly extracts prefix `my-app`

- **bd sync Commit Scope** (bd-red)
  - `bd sync` now only commits `.beads/` files, not other staged files
  - Prevents accidental commits of unrelated staged changes

- **Auto-Import to Wrong File** (bd-tqo)
  - Fixed auto-import exporting to wrong JSONL file
  - FindJSONLPath now correctly skips deletions.jsonl

- **Deletions.jsonl Handling**
  - Git hooks now properly stage deletions.jsonl for cross-clone propagation
  - bd doctor no longer warns about deletions.jsonl
  - Prevent rebase failures from deletions.jsonl writes

- **Defense-in-Depth** (bd-4t7)
  - Added additional check for --no-auto-import flag

- **Tilde Expansion**: Global gitignore path now expands `~` correctly

- **beads-mcp Type Checking**: Resolved all mypy type checking errors

- **CI Test Stability**: Fixed Windows test failures

### Changed

- **Stealth Mode**: Removed global gitattributes setup from `bd init --stealth` (#391)
  - Stealth mode now purely local with no global git configuration

- **Pre-Push Hook Error Message**: Improved clarity when sync fails (#390)

### Refactoring

- Extract path canonicalization and database search helpers (7d765c2)
- Consolidate check-health DB access and expand hook checks (3458956)

### Documentation

- Sync skill CLI reference with current docs (62d1dc9)

### Community

- PR #400: MCP stdin fix (@cleak)
- PR #398: Multi-part prefix support
- PR #391: Stealth mode gitattributes removal
- PR #390: Pre-push hook error message (@jonathanpberger)
- PR #384: bdui ecosystem addition
- PR #383: gh2jsonl hash ID support (@deangiberson)

## [0.25.1] - 2025-11-25

### Added

- **Zombie Resurrection Prevention**: Stale clones can no longer resurrect deleted issues
  - New JSONL sanitization step (3.6) after git pull removes deleted issues before import
  - Prevents git's 3-way merge from re-adding issues that were deleted elsewhere
  - New `bd doctor` check 18: "Deletions Manifest" detects missing/empty manifest
  - New `bd doctor --fix` hydrates deletions.jsonl from git history for pre-v0.25.0 deletions
  - ID validation prevents false positives from non-issue JSON fields

### Fixed

- **bd sync commit scope**: Now commits entire `.beads/` directory before pull
  - Previously only committed beads.jsonl, leaving metadata.json unstaged
  - Fixes "You have unstaged changes" error during `git pull --rebase`

## [0.25.0] - 2025-11-25

### Added

- **Deletion Propagation**: Deletions now sync across clones via deletions manifest (bd-imj)
  - New `.beads/deletions.jsonl` tracks deleted issues with timestamp, actor, reason
  - Import automatically purges issues that were deleted in other clones
  - Git history fallback for pruned deletion records (self-healing)
  - New `bd deleted` command to view deletion audit trail
  - Auto-compact during sync (opt-in via `deletions.auto_compact: true`)
  - Configurable retention period (`deletions.retention_days`, default 7)
  - Local unpushed work protected from accidental deletion
  - Full documentation in docs/DELETIONS.md

- **Stealth Mode**: New `bd init --stealth` flag for invisible beads usage (#381)
  - Adds `.beads/` to project's `.gitignore` automatically
  - Useful for personal issue tracking in shared repos without affecting collaborators
  - All bd functionality works normally, just not committed to git

- **Ephemeral Branch Sync**: New `bd sync --from-main` flag (gt-ick9)
  - Syncs from main branch without pushing to remote
  - Ideal for feature branches that sync issues from main
  - Prevents pushing local branch changes to origin

## [0.24.4] - 2025-11-25

### Added

- **Transaction API**: Full transactional support for atomic multi-operation workflows (bd-8bq)
  - New `storage.Transaction` interface with CreateIssue, UpdateIssue, CloseIssue, DeleteIssue
  - Dependency operations: AddDependency, RemoveDependency within transactions
  - Label operations: AddLabel, RemoveLabel with transactional semantics
  - Config/Metadata operations for atomic config+issue workflows
  - Uses `BEGIN IMMEDIATE` mode to prevent deadlocks
  - Automatic rollback on error or panic, commit on success
  - 1,147 lines of new implementation with comprehensive tests

- **Tip System Infrastructure**: Smart contextual hints for users (bd-d4i)
  - Tips shown after successful commands (list, ready, create, show)
  - Condition-based filtering, priority ordering, probability rolls
  - Frequency limits prevent tip spam
  - Respects `--json` and `--quiet` flags
  - Deterministic testing via `BEADS_TIP_SEED` env var

- **Sorting for bd list and bd search**: New `--sort` and `--reverse` flags (bd-22g)
  - Sort by: priority, created, updated, closed, status, id, title, type, assignee
  - Smart defaults: priority ascending (P0 first), dates descending (newest first)
  - Works with all existing filters

- **Claude Integration Verification**: New bd doctor checks (bd-o78)
  - `CheckBdInPath`: verifies 'bd' is in PATH (needed for hooks)
  - `CheckDocumentationBdPrimeReference`: detects version mismatches in docs

- **ARM Linux Support**: GoReleaser now builds for linux/arm64 (PR #371 by @tjg184)
  - Enables bd on ARM-based Linux systems like Raspberry Pi, AWS Graviton

- **Orphan Detection Migration**: Identifies orphaned child issues (bd-3852)
  - Detects issues with hierarchical IDs where parent no longer exists
  - Logs suggestions: delete, convert to standalone, or restore parent
  - Idempotent and safe to run multiple times

### Fixed

- **Transaction Cache Invalidation**: blocked_issues_cache now invalidates correctly (bd-1c4h)
  - UpdateIssue status changes trigger cache invalidation
  - CloseIssue always invalidates (closed issues don't block)
  - AddDependency/RemoveDependency invalidate for blocking types

- **SQLITE_BUSY Retry Logic**: Exponential backoff for concurrent writes (bd-ola6)
  - `beginImmediateWithRetry()` with 5 retries (10ms, 20ms, 40ms, 80ms, 160ms)
  - Eliminates spurious failures under normal concurrent usage
  - Context cancellation respected between retry attempts

- **bd import Argument Validation**: Helpful error for common mistake (bd-77gm)
  - Running `bd import file.jsonl` (without `-i`) now shows clear error
  - Previously silently read from stdin, confusing users with "0 created"

- **ZFC Import Export Skip**: Preserve JSONL source of truth (bd-l0r)
  - After stale DB import from JSONL, skip export to avoid overwriting
  - Fixes scenario where DB with fewer issues would overwrite JSONL

- **Daemon Reopen with Reason**: `--reason` flag now works in daemon mode (bd-r46)
  - Previously ignored in daemon RPC calls

- **Windows Test Failures**: Skip file permission tests on Windows
  - Windows doesn't support Unix-style permissions (0600, 0755)
  - Core functionality still tested, only permission checks skipped

### Changed

- **bd daemon UX**: New `--start` flag, help text when no args (bd-gfu)
  - `bd daemon` now shows help instead of immediately starting
  - Use `bd daemon --start` to explicitly start
  - Auto-start still works (uses `--start` internally)
  - More discoverable for new users

### Documentation

- **blocked_issues_cache Architecture**: Document cache behavior and invalidation
- **Antivirus False Positives**: Guide for handling security software alerts (bd-t4u1)
- **import.orphan_handling**: Complete documentation (bd-9cdc)
- **Error Handling Patterns**: Comprehensive audit and guidelines

### Dependencies

- Bump github.com/tetratelabs/wazero from 1.10.0 to 1.10.1 (#374)
- Bump github.com/anthropics/anthropic-sdk-go from 1.18.0 to 1.18.1 (#373)
- Bump actions/checkout from 4 to 6 (#372)

### Community

- PR #371: ARM Linux support (@tjg184)

## [0.24.3] - 2025-11-24

### Added

- **BD_GUIDE.md Generation**: Version-stamped documentation for AI agents (bd-woro, 9e16469)
  - New `--output` flag for `bd onboard` command generates BD_GUIDE.md
  - Separates bd-specific instructions from project-specific instructions
  - Auto-generated header with version stamp warns against manual editing
  - Detects outdated BD_GUIDE.md and suggests regeneration after upgrades
  - Git-trackable diffs show exactly what changed between versions

- **Configurable Export Error Policies**: Flexible error handling for export operations (bd-exug, e3e0a04)
  - Four policies: strict (fail-fast), best-effort (skip with warnings), partial (retry then skip), required-core (fail on core data only)
  - Per-project configuration via `bd config set export.error_policy`
  - Separate policy for auto-exports via `auto_export.error_policy`
  - Retry with exponential backoff for transient failures
  - Optional export manifests documenting completeness

- **Command Set Standardization**: Complete flag and feature consistency overhaul (bd-au0, 273a4d1)
  - Global verbosity flags: `--verbose/-v` and `--quiet/-q` across all commands
  - Standardized `--dry-run` flag behavior across all commands
  - Label operations added to `bd update`: `--add-labels` and `--remove-labels`
  - Enhanced `bd export` with comprehensive filters (assignee, type, labels, priority, dates)
  - Enhanced `bd search` with date and priority filters
  - Improved documentation for `bd clean` vs `bd cleanup` disambiguation

- **Auto-Migration on Version Bump**: Automatic database schema updates (bd-jgxi, 7796f5c)
  - Database version automatically synced when bd CLI is upgraded
  - Eliminates recurring "version mismatch" warnings in bd doctor
  - Best-effort and silent to avoid disrupting commands

- **Version Tracking Validation**: Comprehensive bd doctor checks (bd-u4sb, d8f3eb0)
  - Validates metadata.json exists with valid LastBdVersion field
  - Warns if LastBdVersion is very old (>10 minor versions behind)
  - Ensures version tracking system is working correctly

- **Git Hooks Executable Validation**: Hook reliability improvements (bd-fwul, 1c715bc)
  - bd doctor now validates git hooks have executable bit set
  - Prevents silent hook failures from incorrect permissions

- **Socket Cleanup Race Condition Fix**: Daemon reliability improvement (bd-4owj, 18f8105)
  - Re-checks socket existence after lock check to avoid stale state
  - Handles daemon startup race conditions gracefully

- **Monitor Web UI Enhancements**: UX/UI improvements (aa2df73)
  - Interactive stats cards as filters
  - Multi-select priority filtering with P0 support
  - Find-as-you-type search functionality
  - Modern card-based UI design with better mobile responsiveness
  - Dev mode flag for easier development

- **bump-version.sh Automation**: PyPI integration (0547004)
  - New `--upgrade-mcp` flag for automatic beads-mcp package upgrades
  - Tries pip first, falls back to uv tool
  - Warns about version mismatch before PyPI publish

### Fixed

- **JSONL Import Foreign Key Violations**: Graceful handling of deletions during merge (bd-koab, d45cff5)
  - Import now continues when dependencies reference deleted issues
  - Reports skipped dependencies with clear warnings
  - Prevents complete import failure from FK constraint violations
  - Common scenario: merges that delete issues referenced by other issues

- **Metadata JSONL Path Auto-Detection**: Fix configuration mismatches (bd-afd, d1641c7)
  - Auto-detects actual JSONL file when metadata.json is recreated
  - bd doctor --fix now includes DatabaseConfig() auto-repair
  - Prefers beads.jsonl over issues.jsonl (canonical name)
  - Prevents mismatches after git clean, merge conflicts, or rebases

- **JSONL Resurrection Bug**: Critical fix for deleted issue resurrection (bd-v0y, c9a2e7a)
  - Removed mtime fast-path in hasJSONLChanged() causing false negatives
  - Git doesn't preserve mtime on checkout, causing incorrect change detection
  - Now always uses content hash for reliable comparison
  - Prevents bd sync from overwriting pulled JSONL and resurrecting deleted issues

- **ZFC (JSONL First Consistency)**: Fix stale DB overwriting JSONL on sync (bd-l0r, 1ba068f, 2e4171a, 949ab42)
  - bd sync now detects stale DB (>50% divergence from JSONL) and imports first
  - After ZFC import, skips export to prevent overwriting JSONL source of truth
  - Fixes bug where DB with 688 issues would overwrite JSONL with 62 issues after pull
  - JSONL is source of truth after git pull - DB syncs to match, not vice versa
  - Preserves local uncommitted changes while catching stale DB scenarios

- **Merge Conflict Semantics**: Improved resolution policies (bd-pq5k, d4f9a05)
  - Merge logic now enforces: closed ALWAYS wins over open
  - Deletion ALWAYS wins over modification
  - Fixed closed_at handling: only set when status='closed'
  - Prevents issues from getting stuck in invalid states
  - Eliminates "zombie issues" that never die

- **JSONL Merge Conflict Auto-Resolution**: Streamlined rebase workflow (bd-cwmt, 3cf5e26)
  - bd sync now auto-resolves JSONL conflicts during rebase
  - Detects rebase state and JSONL-only conflicts
  - Auto-exports from DB and continues rebase automatically
  - Eliminates manual conflict resolution in common scenarios

- **Staleness Check Error Handling**: Better metadata validation (bd-2q6d, bd-o4qy, bd-n4td, b75914b)
  - CheckStaleness now returns errors for corrupted last_import_time metadata
  - Enhanced warning messages when staleness check fails
  - Handles empty string metadata (memory store behavior)
  - Prevents silent failures with corrupted metadata

- **N+1 Query Pattern in Export**: Dramatic performance improvement (bd-rcmg, 9c6b375)
  - Added batch methods: GetCommentsForIssues() and GetLabels() in bulk
  - Reduced query count from ~201 to ~3-5 for 100 issues
  - Eliminated per-issue loops in handleExport() and triggerExport()

- **Sync Branch Auto-Configuration**: Prevent bd sync failures after init (bd-flil, bd-rsua, a4c38d5, 83609d5)
  - bd init now auto-sets sync.branch to current git branch
  - bd doctor detects missing sync.branch config and provides --fix
  - All branch detection uses 'git symbolic-ref' to work in fresh repos
  - Fixes 'bd sync --status' error after fresh bd init

- **Merge Driver Auto-Repair**: Fix stale git configurations (bd-3sz0, bd-tbz3, 1c8dd49)
  - Detects old bd versions (<0.24.0) with invalid %L/%R placeholders
  - Auto-repairs during bd init and bd doctor --fix
  - Git only supports %O (base), %A (current), %B (other) placeholders
  - Supports both canonical (issues.jsonl) and legacy (beads.jsonl) filenames

- **Unvalidated Dependency Parsing**: Prevent empty ID lookups (bd-ia8r, e8a752e)
  - Validates dependsOnID is non-empty before setting discoveredFromParentID
  - Ensures parent issue exists before generating child IDs in direct mode

- **Windows CI Test Failures**: Cross-platform reliability (153f724)
  - Fixed file locking issue in TestNewSQLiteStorage (added defer store.Close())
  - Fixed nil slice return in TestFindAllDatabases (explicit empty slice initialization)
  - Both issues related to stricter Windows file locking behavior

- **Invalid closed_at States**: Data integrity fix (bd-1rh, b428254)
  - Removed invalid closed_at timestamps for open issues
  - Prevents inconsistent state from merge conflicts

- **Security**: File permission hardening (b6870de, ae5a4ac)
  - Changed file permissions from 0644 to 0600 for security (gosec G302)
  - Config files now owner read/write only (not world readable)
  - Added comprehensive security tests for WriteFile permissions
  - Handles read-only files by fixing permissions before writing

### Changed

- **bd init Defaults**: Better out-of-box experience (bd-bxha, ec4117d)
  - Git hooks and merge driver now installed by default
  - Removed interactive prompts (simpler workflow)
  - New opt-out flags: `--skip-hooks` and `--skip-merge-driver`
  - Shows warning messages on failure with suggestion to run bd doctor --fix

- **bd init Validation**: Automatic setup verification (bd-zwtq, 3a36d0b)
  - Runs bd doctor diagnostics at end of bd init
  - Immediately identifies configuration problems before user encounters them
  - Catches: missing hooks, unconfigured merge driver, missing docs, metadata issues

- **Internal Code Organization**: Improved maintainability (bd-0a43, 58f37d0)
  - Split monolithic sqlite.go (1050 lines) into focused files
  - store.go: Database initialization and utilities
  - queries.go: Issue CRUD operations
  - config.go: Configuration and metadata
  - comments.go: Comment operations
  - Zero functional changes, all tests pass

- **Documentation**: Organization improvements (a930fa3, 62b5f53)
  - Moved event-driven daemon details to docs/DAEMON.md
  - Added comprehensive error handling guidelines
  - Reduced duplication in AGENTS.md

### Testing

- **Blocked Issues Cache Validation**: Comprehensive cache tests (bd-13gm, 0e6ed91)
  - 8 tests verify cache invalidation behavior
  - Tests for dependency add/remove, status changes, transitive blocking
  - Direct cache table queries validate implementation correctness

- **Sync Test Optimization**: Reduced boilerplate (bd-ktng, dfcbb7d)
  - Added shared git repo setup helpers
  - Refactored 19 test functions
  - Reduced duplicate code by ~300 lines

### Performance

- **Daemon Log Rotation**: Production-ready configuration (bd-t7ds, f454b3d)
  - Max size increased: 10MB → 50MB per file
  - Max backups increased: 3 → 7 files
  - Max age increased: 7 → 30 days
  - Better handles long-running daemons with high log output

## [0.24.2] - 2025-11-22

### Fixed

- **Test Stability**: Complete rootCtx initialization fix for all hanging tests (issue #355, b8db5ab)
  - Fixed TestGetAssignedStatus missing rootCtx initialization (a517ec9)
  - Prevents test hangs from uninitialized context
  - Improved test reliability and isolation

- **JSONL Configuration**: Improved bd doctor JSONL checks to focus on real problems (87ee3a6)
  - Reduces false positives in JSONL validation
  - Better detection of actual configuration issues

### Changed

- **JSONL Filename Default**: Changed default JSONL filename from `beads.jsonl` to `issues.jsonl` (c4c5c80)
  - Updated TestFindJSONLPathDefault to match new default (5eefec7)
  - Removed stale `issues.jsonl` in favor of configured `beads.jsonl` (d918e47)
  - More intuitive default filename for new users

## [0.24.1] - 2025-11-22

### Added

- **bd search**: Date and priority filters (787fb4e)
  - `--created-after`, `--created-before` for date filtering
  - `--priority-min`, `--priority-max` for priority range filtering
  - Enables more precise search queries

- **bd count**: New command for counting and grouping issues (d7f4189)
  - Count issues by status, priority, type, or labels
  - Helpful for generating statistics and reports

- **Test Infrastructure**: Automatic skip list for tests (0040e80)
  - Improves test reliability and maintenance
  - Automatically manages flaky or environment-specific tests

### Fixed

- **Test Stability**: Fixed hanging tests by initializing rootCtx (822baa0, bd-n25)
  - Prevents test hangs from context cancellation issues
  - Better test isolation and cleanup

- **Git Merge Driver**: Corrected placeholders from %L/%R to %A/%B (ddd209e)
  - Fixes merge driver configuration for proper conflict resolution
  - Uses correct git merge driver variable names

- **Database Paths**: Deduplicate database paths when symlinks present (#354, f724b61)
  - Prevents duplicate database detection when symlinks are involved
  - Improves reliability in complex filesystem setups

### Changed

- **bd list**: Accept both integer and P-format for priority flags (2e2b8d7)
  - `--priority 1` and `--priority P1` now both work
  - More flexible CLI input for priority filtering

- **bd update**: Added `--body` flag as alias for `--description` (bb5a480)
  - More intuitive flag name for updating issue descriptions
  - Both flags work identically for backward compatibility

- **bd update**: Added label operations (3065db2)
  - `--add-labels` and `--remove-labels` flags
  - Simplifies label management in update operations

- **GitHub Copilot Support**: Added `.github/copilot-instructions.md` (605fff1)
  - Provides project-specific guidance for GitHub Copilot
  - Improves AI-assisted development experience

- **Documentation**: Moved design/audit docs from cmd/bd to docs/ (ce433bb)
  - Better organization of project documentation
  - Clearer separation of code and documentation

### Performance

- **Test Suite**: Deleted 7 redundant tests from main_test.go (fa727c7)
  - 3x speedup in test execution
  - Improved CI/CD performance

- **Test Coverage**: Tagged 16 slow integration tests with build tags (8290243)
  - Faster local test runs with `-short` flag
  - CI can still run full test suite

### Testing

- **Security Tests**: Added security and error handling tests for lint warnings (74f3844)
  - Improved code quality and safety
  - Better coverage of edge cases

- **Shared Database Pattern**: Refactored multiple test files to use shared DB pattern (bd-1rh)
  - compact_test.go, integrity_test.go, validate_test.go, epic_test.go, duplicates_test.go
  - Improved test consistency and maintainability
  - Faster test execution through better resource sharing

## [0.24.0] - 2025-11-20

### Added

- **bd doctor --fix**: Automatic repair functionality (bd-ykd9, 7806937)
  - Automatically fixes issues detected by `bd doctor`
  - Repairs common database inconsistencies without manual intervention

- **bd clean**: Remove temporary merge artifacts (e8355c2)
  - Cleans up `.base`, `.ours`, `.theirs` snapshot files
  - Helps maintain clean `.beads/` directory after merges

- **bd cleanup**: Enhanced bulk deletion command
  - Delete multiple closed issues efficiently
  - Improved from previous versions with better performance

- **.beads/README.md Generation**: Auto-generated during `bd init` (bd-m7ge, e1c8853)
  - Provides project-specific beads documentation
  - Helps new contributors understand the setup

- **blocked_issues_cache Table**: Performance optimization for GetReadyWork (62c1f42, ed23f8f)
  - Caches blocked issue relationships
  - Dramatically improves `bd ready` performance on large databases

- **Commit Hash in Version Output**: Enhanced version reporting (bd-hpt5, 7c96142)
  - `bd version` now shows git commit hash
  - Helps identify exact build for debugging

- **Auto-detection of Issue Prefix**: Scans git history to detect prefix (#277, 8f37904)
  - Automatically discovers project's issue prefix
  - Reduces manual configuration needed

- **external_ref Support in Daemon RPC**: Full daemon mode support (#304, 57b6ea6)
  - MCP server can now set external references in daemon mode
  - Parity with CLI functionality

- **Context Optimization Features**: AI agent improvements (#297, f7e80dd)
  - Context propagation with graceful cancellation (bd-rtp, bd-yb8, bd-2o2, 57253f9)
  - Better memory management for long-running agent sessions

### Fixed

- **Critical: Auto-import Resurrection Bug** (bd-khnb, 0020eb4, e28e3ea, 7b6370f)
  - Fixed critical bug where deleted issues were resurrected during auto-import
  - Cleaned up 497+ resurrected issues from production database
  - Prevents data corruption from improper JSONL replay

- **Critical: bd sync Auto-resolves Conflicts** (bd-ca0b, a1e5075)
  - `bd sync` now automatically resolves conflicts instead of failing
  - Dramatically improves multi-agent workflow reliability
  - Eliminates manual conflict resolution in most cases

- **Critical: Content-based Timestamp Skew Prevention** (bd-lm2q, d0e7047)
  - Fixed false-positive "JSONL is newer than database" warnings
  - Uses content-based comparison instead of timestamp-only
  - Prevents unnecessary imports that would corrupt state

- **Critical: bd sync DB Changes After Import** (81c741b)
  - Ensures database changes are properly applied after import
  - Fixes desync issues between JSONL and database

- **Critical: Context Propagation Lifecycle Bugs** (bd-rtp, bd-yb8, bd-2o2, 57253f9, a17e4af)
  - Fixed multiple context propagation issues causing crashes
  - Graceful cancellation support for long-running operations
  - Improved stability for AI agent workflows

- **Critical: Race Condition in Auto-flush** (bd-52, a9b2f9f)
  - Fixed race condition in auto-flush mechanism
  - Prevents data loss during concurrent operations

- **Critical: Resource Leaks and Error Handling** (#327, fb65163)
  - Fixed critical resource leaks in daemon mode
  - Improved error handling throughout codebase

- **Critical: In-memory Database Deadlock** (bd-yvlc, 944ed10)
  - Fixed deadlock in migrations when using in-memory database
  - Improves test reliability

- **MCP Schema Generation Recursion Bug** (GH#346, f3a678f)
  - Fixed infinite recursion in MCP schema generation
  - Prevents stack overflow crashes

- **FK Constraint Failures** (bd-5arw, 345766b)
  - Fixed foreign key constraint failures in AddComment and ApplyCompaction
  - Improved data integrity

- **--parent Flag Behavior** (b9919fe)
  - Now correctly creates parent-child dependency relationships
  - Previously was creating wrong dependency type

- **Exact ID Matching Priority** (gh-316, 934ae04)
  - Prefers exact ID matches over prefix matches
  - Prevents ambiguous ID resolution

- **Daemon Lifetime on macOS** (GH#278, 68f9bef)
  - Fixed daemon exiting after 5s on macOS due to PID 1 parent monitoring
  - Daemon now runs reliably on macOS

- **Daemon Export/JSONL Sync** (GH#301, #321, 04a1996)
  - Fixed daemon export leaving JSONL newer than database
  - Ensures proper sync between export and database state

- **bd doctor Hash ID Detection** (GH#322, 8c1f865)
  - Fixed doctor incorrectly diagnosing hash IDs as sequential
  - Improved detection logic for ID format validation

- **ResolvePartialID Handling** (GH#336, 4432af0)
  - Improved ResolvePartialID / ResolveID handling for `bd show`
  - Better partial ID matching and error messages

- **bd sync Windows Upstream Detection** (#281, 1deaad1)
  - Fixed upstream branch detection on Windows
  - Improved cross-platform compatibility

- **Compact Command Daemon Mode** (#294, d9904a8)
  - Fixed compact command failing with 'SQLite DB needed' error when daemon running
  - Removed premature store check, uses ensureDirectMode

- **DB mtime Update After Import** (#296, 9dff345)
  - Fixed DB mtime not being updated after import with 0 changes
  - Prevents false staleness warnings

- **FOREIGN KEY Constraint on Non-existent Issues** (09666b4)
  - Fixed constraint failures when operating on non-existent issues
  - Better error handling and validation

- **Monitor WebUI Daemon Detection** (e36baee)
  - Fixed monitor-webui failure to detect running daemon
  - Improved daemon health checking

- **Onboard Test Deadlock on Windows** (4e22214)
  - Fixed deadlock in onboard tests on Windows
  - Improved test stability

- **Windows Concurrent Issue Creation** (4cd26c8)
  - Fixed concurrent issue creation failures on Windows
  - Better file locking on Windows

- **Missing Git Hook Message** (#306, 92f3af5)
  - Improved messaging when git hooks are missing
  - Clearer instructions for users

- **Prefix Detection for Hyphenated Apps** (83472ac, bd-fasa)
  - Fixed prefix detection to only use first hyphen
  - Handles hyphenated application names correctly

- **External Ref Migration Failures** (8be792a)
  - Fixed external_ref migration failure on old databases
  - Backward compatibility improvements

- **Duplicate Function Declaration** (#328, 167ab67)
  - Fixed compilation failure from duplicate computeJSONLHash declaration
  - Removed old version, kept simpler implementation
  - Updated test to match new API

### Changed

- **Performance Improvements** (#319, 690c73f):
  - Optimized GetReadyWork to use blocked_issues_cache (ed23f8f)
  - Replaced N+1 label queries with bulk fetch in `bd list` (968d9e2)
  - Cache invalidation for blocked_issues_cache (614ba8a)
  - Significant speedup for large databases

- **FlushManager Improvements** (445857f)
  - Added constants for magic numbers
  - Enhanced error logging
  - Comprehensive functional tests

- **Auto-upgrade .beads/.gitignore** (#300, f4a2f87)
  - Automatically upgrades .gitignore on bd operations
  - Ensures latest patterns are always applied

- **Code Refactoring**:
  - Extract duplicated validation logic to internal/validation (d5239ee)
  - Centralize error handling patterns in storage layer (bd-bwk2, 3b2cac4)
  - Extract duplicated validation and flag logic (bd-g5p7, bbfedb0)
  - Improved code organization and maintainability

- **Documentation Improvements**:
  - Document files created by bd init and clarify .gitattributes (721274b, e7fd1dd)
  - How to resolve merge conflicts in .beads/beads.jsonl (4985a68)
  - Document MCP tools loading issue in Claude Code (GH#346, 79b8dbe)
  - Add uv prerequisite to Claude Code plugin docs (#293, a020c6c)
  - Don't auto-install Go in Windows installer (#302, 0cba73b)

- **Improved Error Messages** (#349, 27c0c33)
  - Compact error messages
  - Remove bogus merge suggestion
  - Add daemon/maintenance docs

- **AGENTS.md Refactoring** (21a0656)
  - Extracted detailed instructions to prevent context pollution
  - Better organization for AI agent consumption

- **Type Safety Improvements** (9e57cb6)
  - Improved type safety in beads-mcp
  - Fixed minor type issues

- **Test Improvements**:
  - Fix CI regressions and stabilize tests (7b63b5a)
  - Fix parallel test deadlock (1fc9bf6)
  - Annotate gosec-safe file accesses (bf9b2c8)

- **Local-only Git Repo Support** (bd-biwp, 4de9f01)
  - Support repositories without remote origin
  - Better handling of local development workflows

- **Version Marker in Post-checkout Hook** (ad2154b)
  - Add version marker to post-checkout hook
  - Include in CheckGitHooks for better version tracking

### Performance

- **GetReadyWork Optimization** (bd-5qim, 690c73f, 62c1f42, ed23f8f)
  - Introduced blocked_issues_cache table
  - Eliminated expensive recursive queries
  - Dramatically faster for large dependency graphs

- **bd list N+1 Query Elimination** (968d9e2)
  - Replaced per-issue label queries with bulk fetch
  - Significant speedup when listing many labeled issues

### Community

- **Pull Requests**:
  - #338: Prevent daemon from exiting when launcher process exits (@cpdata)
  - #337: Improve ResolvePartialID handling (@cpdata)
  - #333: Fix doctor incorrectly diagnosing hash IDs (@cpdata)
  - #327: Address critical resource leaks and error handling
  - #306: Improve missing git hook message
  - #304: Add external_ref support to daemon mode RPC
  - #302: Windows installer improvements
  - #300: Automatic .beads/.gitignore upgrade
  - #297: Context optimization features for AI agents
  - #296: Fix DB mtime update after import
  - #294: Fix compact command in daemon mode
  - #293: Add uv prerequisite documentation
  - #281: Fix bd sync Windows upstream detection
  - #277: Auto-detection of issue prefix from git history

- **Dependency Updates**:
  - Bump github.com/anthropics/anthropic-sdk-go from 1.17.0 to 1.18.0 (#330)
  - Bump golang.org/x/mod from 0.29.0 to 0.30.0 (#331)
  - Bump fastmcp from 2.13.0.2 to 2.13.1 (#332)
  - Bump pydantic from 2.12.0 to 2.12.4 (#285)
  - Bump pydantic-settings from 2.11.0 to 2.12.0 (#286)
  - Bump golangci/golangci-lint-action from 8 to 9 (#287)
  - Bump golang.org/x/sys from 0.36.0 to 0.38.0 (#288)
  - Bump github.com/ncruces/go-sqlite3 from 0.29.1 to 0.30.1 (#290)
  - Bump github.com/google/go-cmp from 0.6.0 to 0.7.0 (#291)

### Notes

This release represents a major stability and performance improvement with **179 commits** since 0.23.1. Key themes:
- **Reliability**: Fixed critical auto-import resurrection bug and multiple daemon issues
- **Performance**: Significant optimizations for `bd ready` and `bd list`
- **AI Agent Support**: Improved context propagation and error handling
- **Cross-platform**: Better Windows and macOS support
- **Developer Experience**: Auto-detection, better error messages, improved docs

## [0.23.1] - 2025-11-08

### Fixed

- **#263: Database mtime not updated after import causing false `bd doctor` warnings**
  - When `bd sync --import-only` completed, SQLite WAL mode wouldn't update the main database file's mtime
  - This caused `bd doctor` to incorrectly warn "JSONL is newer than database" even when perfectly synced
  - Now updates database mtime after imports to prevent false warnings

- **#261: SQLite URI missing 'file:' prefix causing version detection failures**
  - Without 'file:' scheme, SQLite treated `?mode=ro` as part of filename instead of connection option
  - Created bogus files like `beads.db?mode=ro`
  - Caused `bd doctor` to incorrectly report "version pre-0.17.5 (very old)" on modern databases

- **bd-17d5: Conflict marker false positives on JSON-encoded content**
  - Issues containing JSON strings with `<<<<<<<` would trigger false conflict marker detection
  - Now checks raw bytes before JSON decoding to avoid false positives

- **bd-ckvw: Schema compatibility probe prevents silent migration failures**
  - Migrations could fail silently, causing cryptic "no such column" and UNIQUE constraint errors later
  - Now probes schema after migrations, retries once if incomplete, and fails fast with clear error
  - Daemon refuses RPC if client has newer minor version to prevent schema mismatches

- **#264/#262: Remove stale `--resolve-collisions` references**
  - Docs/error messages still referenced `--resolve-collisions` flag (removed in v0.20)
  - Fixed post-merge hook error messages and git-hooks README

### Changed

- **bd-auf1: Auto-cleanup snapshot files after successful merge**
  - `.beads/` no longer accumulates orphaned `.base`, `.ours`, `.theirs` snapshot files after merges

- **bd-ky74: Optimize CLI tests with in-process testing**
  - Converted exec.Command() tests to in-process rootCmd.Execute() calls
  - **Dramatically faster: 10+ minutes → just a few seconds**
  - Improved test coverage from 20.2% to 23.3%

- **bd-6uix: Message system improvements**
  - 30s HTTP timeout prevents hangs, full message reading, --importance validation, server-side filtering

- **Remove noisy version field from metadata.json**
  - Eliminated redundant version mismatch warnings on every bd upgrade
  - Daemon version checking via RPC is sufficient

### Added

- Go agent example with Agent Mail support
- Agent Mail multi-workspace deployment guide and scripts

## [0.23.0] - 2025-11-08

### Added

- **Agent Mail Integration**: Complete Python adapter library with comprehensive documentation and multi-agent coordination tests
  - Python adapter library in `integrations/agent-mail-python/`
  - Agent Mail quickstart guide and comprehensive integration docs
  - Multi-agent race condition tests and failure scenario tests
  - Automated git traffic benchmark showing **98.5% reduction in git traffic** compared to git-only sync
  - Bash-agent integration example

- **bd info --whats-new** (bd-eiz9): Agent version awareness for quick upgrade summaries
  - Shows last 3 versions with workflow-impacting changes
  - Supports `--json` flag for machine-readable output
  - Helps agents understand what changed without re-reading full docs

- **bd hooks install** (bd-908z): Embedded git hooks command
  - Replaces external install script with native command
  - Git hooks now embedded in bd binary
  - Works for all bd users, not just source repo users

- **bd cleanup**: Bulk deletion command for closed issues (bd-buol)
  - Agent-driven compaction for large databases
  - Removes closed issues older than specified threshold

### Fixed

- **3-way JSONL Merge** (bd-jjua): Auto-invoked on conflicts
  - Automatically triggers intelligent merge on JSONL conflicts
  - No manual intervention required
  - Warning message added to zombie issues.jsonl file

- **Auto-import on Missing Database** (ab4ec90): `bd import` now auto-initializes database when missing
- **Daemon Crash Recovery** (bd-vcg5): Panic handler with socket cleanup prevents orphaned processes
- **Stale Database Exports** (bd-srwk): ID-based staleness detection prevents exporting stale data
- **Windows MCP Subprocess Timeout** (bd-r79z): Fix for git detection on Windows
- **Daemon Orphaning** (a6c9579): Track parent PID and exit when parent dies
- **Test Pollution Prevention** (bd-z528, bd-2c5a): Safeguards to prevent test issues in production database
- **Client Self-Heal** (a236558): Auto-recovery for stale daemon.pid files
- **Post-Merge Hook Error Messages** (abb1d1c): Show actual error messages instead of silent failures
- **Auto-import During Delete** (bd-8kde): Disable auto-import during delete operations to prevent conflicts
- **MCP Workspace Context** (bd-8zf2): Auto-detect workspace from CWD
- **Import Sync Warning** (bd-u4f5): Warn when import syncs with working tree but not git HEAD
- **GH#254** (bd-tuqd): `bd init` now detects and chains with existing git hooks
- **GH#249**: Add nil storage checks to prevent RPC daemon crashes
- **GH#252**: Fix SQLite driver name mismatch causing "unknown driver" errors
- **Nested .beads Directories** (bd-eqjc): Prevent creating nested .beads directories
- **Windows SQLite Support**: Fix SQLite in releases for Windows

### Changed

- **Agent Affordances** (observations from agents using beads):
  - **bd new**: Added as alias for `bd create` command (agents often tried this)
  - **bd list**: Changed default to one-line-per-issue format to prevent agent miscounting; added `--long` flag for previous detailed format

- **Developer Experience**:
  - Extracted supplemental docs from AGENTS.md for better organization
  - Added warning for working tree vs git HEAD sync mismatches
  - Completion commands now work without database
  - Config included in `bd info` JSON output
  - Python cache files added to .gitignore
  - RPC diagnostics available via `BD_RPC_DEBUG` env var
  - Reduced RPC dial timeout from 2s to 200ms for fast-fail (bd-expt)
  - Standardized daemon detection with tryDaemonLock probe (bd-wgu4)
  - Improved internal/daemon test coverage to 60%

- **Code Organization**:
  - Refactored snapshot management into dedicated module (bd-urob)
  - Documented external_ref in content hash behavior (bd-9f4a)
  - Added MCP server functions for repair commands (bd-7bbc4e6a)
  - Added version number to beads-mcp startup log
  - Added system requirements section for glibc compatibility in docs

- **Release Automation**:
  - Automatic Homebrew formula update in release workflow
  - Gitignore Formula/bd.rb (auto-generated, real source is homebrew-beads tap)

- **Other**:
  - Added `docs/` directory to links (#242)
  - RPC monitoring solution with web UI as implementation example (#244)
  - Remove old install.sh script, replaced by `bd hooks install`
  - Remove vc.db exclusion from FindDatabasePath filter

## [0.22.1] - 2025-11-06

### Added

- **Vendored beads-merge by @neongreen** (bd-bzfy): Native `bd merge` command for intelligent JSONL merging
  - Vendored beads-merge algorithm into `internal/merge/` with full attribution and MIT license
  - New `bd merge` command as native wrapper (no external binary needed)
  - Same field-level 3-way merge algorithm, now built into bd
  - Auto-configured during `bd init` (both interactive and `--quiet` modes)
  - Thanks to @neongreen for permission to vendor: https://github.com/neongreen/mono/issues/240
  - Original tool: https://github.com/neongreen/mono/tree/main/beads-merge

- **Git Hook Version Detection** (bd-iou5, 991c624): `bd info` now detects outdated git hooks
  - Adds version markers to all git hook templates (pre-commit, post-merge, pre-push)
  - Warns when installed hooks are outdated or missing
  - Suggests running `examples/git-hooks/install.sh` to update
  - Prevents issues like the `--resolve-collisions` flag error after updates

- **Public API for External Extensions** (8f676a4): Extensibility improvements for third-party tools
- **Multi-Repo Patterns Documentation** (e73f89e): Comprehensive guide for AI agents working across multiple repositories
- **Snapshot Versioning** (a891ebe): Add versioning and timestamp validation for snapshots
- `--clear-duplicate-external-refs` flag for `bd import` command (9de98cf)

### Fixed

- **Multi-Workspace Deletion Tracking** (708a81c, e5a6c05, 4718583): Proper deletion tracking across multiple workspaces
  - Fixes issue where deletions in one workspace weren't propagated to others
  - Added `DeleteIssue` to Storage interface for backend extensibility (e291ee0)
- **Import/Export Deadlock** (a0d24f3): Prevent import/export from hanging when daemon is running
- **Pre-Push Hook** (3ba245e): Fix pre-push hook blocking instead of exporting
- **Hash ID Recognition** (c924731, 055f1d9): Fix `isHashID` to recognize Base36 hash IDs and IDs without a-f letters
- **Git Merge Artifacts** (41b1a21): Ignore merge artifacts in `.beads/.gitignore`
- **bd status Command** (1edf3c6): Now uses git history for recent activity detection
- **Performance**: Add raw string equality short-circuit before jsonEquals (5c1f441)

### Changed

- **Code Organization**:
  - Extract SQLite migrations into separate files (b655b29)
  - Centralize BD_DEBUG logging into `internal/debug` package (95cbcf4)
  - Extract `normalizeLabels` to `internal/util/strings.go` (9520e7a)
  - Reorganize project structure: move Go files to `internal/beads`, docs to `docs/` (584c266)
  - Remove unused `internal/daemonrunner/` package (~1,500 LOC) (a7ec8a2)

- **Testing**:
  - Optimize test suite with `testing.Short()` guards for faster local testing (11fa142, 0f4b03e)
  - Add comprehensive tests for merge driver auto-config (6424ebd)
  - Add comprehensive tests for 3-way merge functionality (14b2d34)
  - Add edge case tests for `getMultiRepoJSONLPaths()` (78c9d74)

- **CI/CD**:
  - Separate Homebrew update workflow with PAT support (739786e)
  - Add manual trigger to Homebrew workflow for testing (563c12b)
  - Fix Linux checksums extraction in Homebrew workflow (c47f40b)
  - Add script to automate Nix vendorHash updates (#235)

### Performance

- Cache `getMultiRepoJSONLPaths()` to avoid redundant calls (7afb143)

## [0.22.0] - 2025-11-05

### Added

- **Intelligent Merge Driver** (bd-omx1, 52c5059): Auto-configured git merge driver for JSONL conflict resolution
  - Vendors beads-merge algorithm for field-level 3-way merging
  - Automatically configured during `bd init` (both interactive and `--quiet` modes)
  - Matches issues by identity (id + created_at + created_by)
  - Smart field merging: timestamps→max, dependencies→union, status/priority→3-way
  - Eliminates most git merge conflicts in `.beads/beads.jsonl`

- **Onboarding Wizards** (b230a22): New `bd init` workflows for different collaboration models
  - `bd init --contributor`: OSS contributor wizard (separate planning repo)
  - `bd init --team`: Team collaboration wizard (branch-based workflow)
  - Interactive setup with fork detection and remote configuration
  - Auto-configures sync settings for each workflow

- **Migration Tools** (349817a): New `bd migrate-issues` command for cross-repo issue migration
  - Migrate issues between repositories while preserving dependencies
  - Source filtering (by label, priority, status, type)
  - Automatic remote repo detection and push
  - Complete multi-repo workflow documentation

- **Multi-Phase Development Guide** (3ecc16e): Comprehensive workflow examples
  - Multi-phase development (feature → integration → deployment)
  - Multiple personas (designer, frontend dev, backend dev)
  - Best practices for complex projects

- **Dependency Status** (3acaf1d): Show blocker status in `bd show` output
  - Displays "Blocked by N open issues" when dependencies exist
  - Shows "Ready to work (no blockers)" when unblocked

- **DevContainer Support** (247e659): Automatic bd setup in GitHub Codespaces
  - Pre-configured Go environment with bd pre-installed
  - Auto-detects existing `.beads/` and imports on startup

- **Landing the Plane Protocol** (095e40d): Session-ending checklist for AI agents
  - Quality gates, sync procedures, git cleanup
  - Ensures clean handoff between sessions

### Fixed

- **SearchIssues N+1 Query** (bd-5ots, e90e485): Eliminated N+1 query bug in label loading
  - Batch-loads labels for all issues in one query
  - Significant performance improvement for `bd list` with many labeled issues

- **Sync Validation** (bd-9bsx, 5438485): Prevent infinite dirty loop in auto-sync
  - Added export verification to detect write failures
  - Ensures JSONL line count matches database after export

- **bd edit Direct Mode** (GH #227, d4c73c3): Force `bd edit` to always use direct mode
  - Prevents daemon interference with interactive editor sessions
  - Resolves hang issues when editing in terminals

- **SQLite Driver on arm64 macOS** (f9771cd): Fixed missing SQLite driver in arm64 builds
  - Explicitly imports CGO-enabled sqlite driver
  - Resolves "database driver not found" errors on Apple Silicon

- **external_ref Type Handling** (e1e58ef): Handle both string and *string in UpdateIssue RPC
  - Fixes type mismatch errors in MCP server
  - Ensures consistent API behavior

- **Windows Test Stability** (2ac28b0, 8c5e51e): Skip flaky concurrent tests on Windows
  - Prevents false failures in CI/CD
  - Improves overall test suite reliability

### Changed

- **Test Suite Performance** (0fc4da7): Optimized test suite for 15-18x speedup
  - Reduced redundant database operations
  - Parallelized independent test cases
  - Faster CI/CD builds

- **Priority Format** (b8785d3): Added support for P-prefix priority format (P0-P4)
  - Accepts both `--priority 1` and `--priority P1`
  - More intuitive for GitHub/Jira users

- **--label Alias** (85ca8c3): Added `--label` as alias for `--labels` in `bd create`
  - Both singular and plural forms now work
  - Improved CLI ergonomics

- **--parent Flag in Daemon Mode** (fc89f15): Added `--parent` support in daemon RPC
  - MCP server can now set parent relationships
  - Parity with CLI functionality

### Documentation

- **Multi-Repo Migration Guide** (9e60ed1): Complete documentation for multi-repo workflows
  - OSS contributors, teams, multi-phase development
  - Addresses common questions about fork vs branch workflows

- **beads-merge Setup Instructions** (527e491): Enhanced merge driver documentation
  - Installation guide for standalone binary
  - Jujutsu configuration examples

## [0.21.9] - 2025-11-05

### Added

- **Epic/Child Filtering** (bd-zkl, fbe790a): New `bd list` filters for hierarchical issue queries
  - `--ancestor <id>`: Filter by ancestor issue (shows all descendants)
  - `--parent <id>`: Filter by direct parent issue
  - `--epic <id>`: Alias for `--ancestor` (more intuitive for epic-based workflows)
  - `ancestor_id` field added to issue type for efficient epic hierarchy queries

- **Advanced List Filters**: Pattern matching, date ranges, and empty checks
  - **Pattern matching**: `--title-contains`, `--desc-contains`, `--notes-contains` (case-insensitive substring)
  - **Date ranges**: `--created-after/before`, `--updated-after/before`, `--closed-after/before`
  - **Empty checks**: `--empty-description`, `--no-assignee`, `--no-labels`
  - **Priority ranges**: `--priority-min`, `--priority-max`

- **Database Migration** (bd-bb08, 3bde4b0): Added `ON DELETE CASCADE` to `child_counters` table
  - Prevents orphaned child counter records when issues are deleted
  - Comprehensive migration tests ensure data integrity

### Fixed

- **Import Timestamp Preservation** (8b9a486): Fixed critical bug where `closed_at` timestamps were lost during sync
  - Ensures closed issues retain their original completion timestamps
  - Prevents issue resurrection timestamps from overwriting real closure times

- **Import Config Respect** (7292c85): Import now respects `import.missing_parents` config setting
  - Previously ignored config for parent resurrection behavior
  - Now correctly honors user's preference for handling missing parents

- **GoReleaser Homebrew Tap** (37ed10c): Fixed homebrew tap to point to `steveyegge/homebrew-beads`
  - Automated homebrew formula updates now work correctly
  - Resolves brew installation issues

- **npm Package Versioning** (626d51d): Added npm-package to version bump script
  - Ensures `@beads/bd` npm package stays in sync with CLI releases
  - Prevents version mismatches across distribution channels

- **Linting** (52cf2af): Fixed golangci-lint errors
  - Added proper error handling
  - Added gosec suppressions for known-safe operations

### Changed

- **RPC Filter Parity** (510ca17): Comprehensive test coverage for CLI vs RPC filter behavior
  - Ensures MCP server and CLI have identical filtering semantics
  - Validates all new filters work correctly in both modes

## [0.21.8] - 2025-11-05

### Added

- **Parent Resurrection** (bd-58c0): Automatic resurrection of deleted parent issues from JSONL history
  - Prevents import failures when parent issues have been deleted
  - Creates tombstone placeholders for missing hierarchical parents
  - Best-effort dependency resurrection from JSONL

### Changed

- **Error Messages**: Improved error messages for missing parent issues
  - Old: `"parent issue X does not exist"`
  - New: `"parent issue X does not exist and could not be resurrected from JSONL history"`
  - **Breaking**: Scripts parsing exact error messages may need updates

### Fixed

- **JSONL Resurrection Logic**: Fixed to use LAST occurrence instead of FIRST (append-only semantics)
- **Version Bump Script**: Added `--tag` and `--push` flags to automate release tagging
  - Addresses confusion where version bump doesn't trigger GitHub release
  - New usage: `./scripts/bump-version.sh X.Y.Z --commit --tag --push`

## [0.21.7] - 2025-11-04

### Fixed

- **Memory Database Connection Pool** (bd-b121): Fixed `:memory:` database handling to use single shared connection
  - Prevents "no such table" errors when using in-memory databases
  - Ensures connection pool reuses the same in-memory instance
  - Critical fix for event-driven daemon mode tests

- **Test Suite Stability**: Fixed event-driven test flakiness
  - Added `waitFor` helper for event-driven testing
  - Improved timing-dependent test reliability

## [0.21.6] - 2025-11-04

### Added

- **npm Package** (bd-febc): Created `@beads/bd` npm package for Node.js/Claude Code for Web integration
  - Native binary downloads from GitHub releases
  - Integration tests and release documentation
  - Postinstall script for platform-specific binary installation

- **Template Support** (bd-164b): Issue creation from markdown templates
  - Create multiple issues from a single file
  - Structured format for bulk issue creation

- **`bd comment` Alias** (bd-d3f0): Convenient shorthand for `bd comments add`

### Changed

- **Base36 Issue IDs** (GH #213): Switched from hex to Base36 encoding for shorter, more readable IDs
  - Reduces ID length while maintaining uniqueness
  - More human-friendly format

### Fixed

- **SQLite URI Handling** (bd-c54b): Fixed `file://` URI scheme to prevent query params in filename
  - Prevents database corruption from malformed URIs
  - Fixed `:memory:` database connection strings

- **`bd init --no-db` Behavior** (GH #210): Now correctly creates `metadata.json` and `config.yaml`
  - Previously failed to set `no-db: true` flag
  - Improved metadata-only initialization workflow

- **Symlink Path Resolution**: Fixed `findDatabaseInTree` to properly resolve symlinks
- **Epic Hierarchy Display**: Fixed `bd show` command to correctly display epic child relationships
- **CI Stability**: Fixed performance thresholds, test eligibility, and lint errors

### Dependencies

- Bumped `github.com/anthropics/anthropic-sdk-go` from 1.14.0 to 1.16.0
- Bumped `fastmcp` from 2.13.0.1 to 2.13.0.2

## [0.21.5] - 2025-11-02

### Fixed

- **Critical Double JSON Encoding Bug** (bd-1048, bd-4ec8): Fixed widespread bug in daemon RPC calls where `ResolveID` responses were incorrectly converted using `string(resp.Data)` instead of `json.Unmarshal`. This caused IDs to become double-quoted (`"\"bd-1048\""`) and database lookups to fail. Affected commands:
  - `bd show` - nil pointer dereference and 3 instances of double encoding
  - `bd dep add/remove/tree` - 5 instances
  - `bd label add/remove/list` - 3 instances  
  - `bd reopen` - 1 instance
  
  All 12 instances fixed with proper JSON unmarshaling.

## [0.21.4] - 2025-11-02

### Added

- **New Commands**:
  - `bd status` - Database overview command showing issue counts and stats (bd-28db)
  - `bd comment` - Convenient alias for `bd comments add` (bd-d3f0)
  - `bd daemons restart` - Restart specific daemon without manual kill/start
  - `--json` flag for `bd stale` command

- **Protected Branch Workflow**:
  - `BEADS_DIR` environment variable for custom database location (bd-e16b)
  - `sync.branch` configuration for protected branch workflows (bd-b7d2)
  - Git worktree management with sparse checkout for sync branches (bd-a4b5)
    - Only checks out `.beads/` in worktrees, minimal disk usage
    - Only used when `sync.branch` is configured, not for default users
  - Comprehensive protected branch documentation

- **Migration & Validation**:
  - Migration inspection tools for AI agents (bd-627d)
  - Conflict marker detection in `bd import` and `bd validate`
  - Git hooks health check in `bd doctor`
  - External reference (`external_ref`) UNIQUE constraint and validation
  - `external_ref` now primary matching key for import updates (bd-1022)

### Fixed

- **Critical Fixes**:
  - Daemon corruption from git conflicts (bd-8931)
  - MCP `set_context` hangs with stdio transport (GH #153)
  - Double-release race condition in `importInProgress` flag
  - Critical daemon race condition causing stale exports

- **Configuration & Migration**:
  - `bd migrate` now detects and sets missing `issue_prefix` config
  - Config system refactored (renamed `config.json` → `metadata.json`)
  - Config version update in migrate command

- **Daemon & RPC**:
  - `bd doctor --json` flag not working (bd-6049)
  - `bd import` now flushes JSONL immediately for daemon visibility (bd-47f1)
  - Panic recovery in RPC `handleConnection` (bd-1048)
  - Daemon auto-upgrades database version instead of exiting

- **Windows Compatibility**:
  - Windows test failures (path handling, bd binary references)
  - Windows CI: forward slashes in git hook shell scripts
  - TestMetricsSnapshot/uptime flakiness on Windows

- **Code Quality**:
  - All golangci-lint errors fixed - linter now passes cleanly
  - All gosec, misspell, and unparam linter warnings resolved
  - Tightened file permissions and added security exclusions

### Changed

- Daemon automatically upgrades database schema version instead of exiting
- Git worktree management for sync branches uses sparse checkout (`.beads/` only)
- Improved test isolation and performance optimization

## [0.21.2] - 2025-11-01

### Changed
- Homebrew formula now auto-published in main repo via GoReleaser
- Deprecated separate homebrew-beads tap repository

## [0.21.1] - 2025-10-31

### Changed
- Version bump for consistency across CLI, MCP server, and plugin

## [0.20.1] - 2025-10-31

### Breaking Changes

- **Hash-Based IDs Now Default**: Sequential IDs (bd-1, bd-2) replaced with hash-based IDs (bd-a1b2, bd-f14c)
  - 4-character hashes for 0-500 issues
  - 5-character hashes for 500-1,500 issues  
  - 6-character hashes for 1,500-10,000 issues
  - Progressive length extension prevents collisions with birthday paradox math
  - **Migration required**: Run `bd migrate` to upgrade schema (removes `issue_counters` table)
  - Existing databases continue working - migration is opt-in
  - Dramatically reduces merge conflicts in multi-worker/multi-branch workflows
  - Eliminates ID collision issues when multiple agents create issues concurrently

### Removed

- **Sequential ID Generation**: Removed `SyncAllCounters()`, `AllocateNextID()`, and collision remapping logic (bd-c7af, bd-8e05, bd-4c74)
  - Hash IDs handle collisions by extending hash length, not remapping
  - `issue_counters` table removed from schema
  - `--resolve-collisions` flag removed from import (no longer needed)
  - 400+ lines of obsolete collision handling code removed

### Changed

- **Collision Handling**: Automatic hash extension on collision instead of ID remapping
  - Much simpler and more reliable than sequential remapping
  - No cross-branch coordination needed
  - Birthday paradox ensures extremely low collision rates

### Migration Notes

**For users upgrading from 0.20.0 or earlier:**

1. Run `bd migrate` to detect and upgrade old database schemas
2. Database continues to work without migration, but you'll see warnings
3. Hash IDs provide better multi-worker reliability at the cost of non-numeric IDs
4. Old sequential IDs like `bd-152` become hash IDs like `bd-f14c`

See README.md for hash ID format details and birthday paradox collision analysis.

## [0.20.0] - 2025-10-30

### Added
- **Hash-Based IDs**: New collision-resistant ID system (bd-168, bd-166, bd-167)
  - 6-character hash IDs with progressive 7/8-char fallback on collision
  - Opt-in via `.beads/config.toml` with `id_mode = "hash"`
  - Migration tool: `bd migrate --to-hash-ids` for existing databases
  - Prefix-optional ID parsing (e.g., `bd-abc123` or just `abc123`)
  - Hierarchical child ID generation for discovered-from relationships
- **Substring ID Matching**: All bd commands now support partial ID matching (bd-170)
  - `bd show abc` matches any ID containing "abc" (e.g., `bd-abc123`)
  - Ambiguous matches show helpful error with all candidates
- **Daemon Registry**: Multi-daemon management for multiple workspaces (bd-07b8c8)
  - `bd daemons list` shows all running daemons across workspaces
  - `bd daemons health` detects version mismatches and stale sockets
  - `bd daemons logs <workspace>` for per-daemon log viewing
  - `bd daemons killall` to restart all daemons after upgrades

### Fixed
- **Test Stability**: Deprecated sequence-ID collision tests
  - Kept `TestFiveCloneCollision` for hash-ID multi-clone testing
  - Fixed `TestTwoCloneCollision` to use merge instead of rebase
- **Linting**: golangci-lint v2.5.0 compatibility
  - Added `version: 2` field to `.golangci.yml`
  - Renamed `exclude` to `exclude-patterns` for v3 format

### Changed
- **Multiple bd Detection**: Warning when multiple bd binaries in PATH (PR #182)
  - Prevents confusion from version conflicts
  - Shows locations of all bd binaries found

## [0.17.7] - 2025-10-26

### Fixed
- **Test Isolation**: Export test failures due to hash caching between subtests
  - Added `ClearAllExportHashes()` method to SQLiteStorage for test isolation
  - Export tests now properly reset state between subtests
  - Fixes intermittent test failures when running full test suite

## [0.17.2] - 2025-10-25

### Added
- **Configurable Sort Policy**: `bd ready --sort` flag for work queue ordering (bd-147)
  - `hybrid` (default): Priority-weighted by staleness
  - `priority`: Strict priority ordering for autonomous systems
  - `oldest`: Pure FIFO for long-tail work
- **Release Automation**: New scripts for streamlined releases
  - `scripts/release.sh`: Full automated release (version bump, tests, tag, Homebrew, install)
  - `scripts/update-homebrew.sh`: Automated Homebrew formula updates

### Fixed
- **Critical**: Database reinitialization test re-landed with CI fixes (bd-130)
  - Windows: Fixed git path handling (forward slash normalization)
  - Nix: Skip test when git unavailable
  - JSON: Increased scanner buffer to 64MB for large issues
- **Bug**: Stale daemon socket detection (bd-137)
  - MCP server now health-checks cached connections before use
  - Auto-reconnect with exponential backoff on stale sockets
  - Handles daemon restarts/upgrades gracefully
- **Linting**: Fixed all errcheck warnings in production code (bd-58)
  - Proper error handling for database resources and transactions
  - Graceful EOF handling in interactive input
- **Linting**: Fixed revive style issues (bd-56)
  - Removed unused parameters, renamed builtin shadowing
- **Linting**: Fixed goconst warnings (bd-116)

## [0.17.0] - 2025-10-24

### Added
- **Git Hooks**: Automatic installation prompt during `bd init` (bd-51)
  - Eliminates race condition between auto-flush and git commits
  - Pre-commit hook: Flushes pending changes immediately before commit
  - Post-merge hook: Imports updated JSONL after pull/merge
  - Optional installation with Y/n prompt (defaults to yes)
  - See [examples/git-hooks/README.md](examples/git-hooks/README.md) for details
- **Duplicate Detection**: New `bd duplicates` command for finding and merging duplicate issues (bd-119, bd-203)
  - Automated duplicate detection with content-based matching
  - `--auto-merge` flag for batch merging duplicates
  - `--dry-run` mode to preview merges before execution
  - Helps maintain database cleanliness after imports
- **External Reference Import**: Smart import matching using `external_ref` field (bd-66-74, GH #142)
  - Issues with `external_ref` match by reference first, not content
  - Enables hybrid workflows with Jira, GitHub, Linear
  - Updates existing issues instead of creating duplicates
  - Database index on `external_ref` for fast lookups
- **Multi-Database Warning**: Detect and warn about nested beads databases (bd-75)
  - Prevents accidental creation of multiple databases in hierarchy
  - Helps users avoid confusion about which database is active

### Fixed
- **Critical**: Database reinitialization data loss bug (bd-130, DATABASE_REINIT_BUG.md)
  - Fixed bug where removing `.beads/` and running `bd init` would lose git-tracked issues
  - Now correctly imports from JSONL during initialization
  - Added comprehensive tests (later reverted due to CI issues on Windows/Nix)
- **Critical**: Foreign key constraint regression (bd-62, GH #144)
  - Pinned modernc.org/sqlite to v1.38.2 to avoid FK violations
  - Prevents database corruption from upstream regression
- **Critical**: Install script safety (GH #143 by @marcodelpin)
  - Prevents shell corruption from directory deletion during install
  - Restored proper error codes for safer installation
- **Bug**: Daemon auto-start reliability (bd-137)
  - Daemon now responsive immediately, runs initial sync in background
  - Fixes timeout issues when git pull is slow
  - Skip daemon-running check for forked child process
- **Bug**: Dependency timestamp churn during auto-import (bd-45, bd-137)
  - Auto-import no longer updates timestamps on unchanged dependencies
  - Eliminates perpetually dirty JSONL from metadata changes
- **Bug**: Import reporting accuracy (bd-49, bd-88)
  - `bd import` now correctly reports "X updated, Y unchanged" instead of "0 updated"
  - Better visibility into import operation results
- **Bug**: Memory database handling
  - Fixed :memory: database connection with shared cache mode
  - Proper URL construction for in-memory testing

### Changed
- **Removed**: Deprecated `bd repos` command
  - Global daemon architecture removed in favor of per-project daemons
  - Eliminated cross-project database confusion
- **Documentation**: Major reorganization and improvements
  - Condensed README, created specialized docs (QUICKSTART.md, ADVANCED.md, etc.)
  - Enhanced "Why not GitHub Issues?" FAQ section
  - Added Beadster to Community & Ecosystem section

### Performance
- Test coverage improvements: 46.0% → 57.7% (+11.7%)
  - Added tests for RPC, storage, cmd/bd helpers
  - New test files: coverage_test.go, helpers_test.go, epics_test.go

### Community
- Community contribution by @marcodelpin (install script safety fixes)
- Dependabot integration for automated dependency updates

## [0.16.0] - 2025-10-23

### Added
- **Automated Releases**: GoReleaser workflow for cross-platform binaries (bd-46)
  - Automatic GitHub releases on version tags
  - Linux, macOS, Windows binaries for amd64 and arm64
  - Checksums and changelog generation included
- **PyPI Automation**: Automated MCP server publishing to PyPI
  - GitHub Actions workflow publishes beads-mcp on version tags
  - Eliminates manual PyPI upload step
- **Sandbox Mode**: `--sandbox` flag for Claude Code integration (bd-35)
  - Isolated environment for AI agent experimentation
  - Prevents production database modifications during testing

### Fixed
- **Critical**: Idempotent import timestamp churn (bd-84)
  - Prevents timestamp updates when issue content unchanged
  - Reduces JSONL churn and git noise from repeated imports
- **Bug**: Windows CI test failures (bd-60, bd-99)
  - Fixed path separator issues and file handling on Windows
  - Skipped flaky tests to stabilize CI

### Changed
- **Configuration Migration**: Unified config management with Viper (bd-40-44, bd-78)
  - Migrated from manual env var handling to Viper
  - Bound all global flags to Viper for consistency
  - Kept `bd config` independent from Viper for modularity
  - Added comprehensive configuration tests
- **Documentation Refactor**: Improved documentation structure
  - Condensed main README
  - Created specialized guides (QUICKSTART.md, CONFIG.md, etc.)
  - Enhanced FAQ and community sections

### Testing
- Hardened `issueDataChanged` with type-safe comparisons
- Improved test isolation and reliability

## [0.15.0] - 2025-10-23

### Added
- **Configuration System**: New `bd config` command for managing configuration (GH #115)
  - Environment variable definitions with validation
  - Configuration file support (TOML/YAML/JSON)
  - Get/set/list/unset commands for user-friendly management
  - Validation and type checking for config values
  - Documentation in CONFIG.md

### Fixed
- **MCP Server**: Smart routing for lifecycle status changes in `update` tool (GH #123)
  - `update(status="closed")` now routes to `close()` tool to respect approval workflows
  - `update(status="open")` now routes to `reopen()` tool to respect approval workflows
  - Prevents bypass of Claude Code approval settings for lifecycle events
  - bd CLI remains unopinionated; routing happens only in MCP layer
  - Users can now safely auto-approve benign updates (priority, notes) without exposing closure bypass

## [0.14.0] - 2025-10-22

### Added
- **Lifecycle Safety Documentation**: Complete documentation for UnderlyingDB() usage (bd-64)
  - Added tracking guidelines for database lifecycle safety
  - Documented transaction management best practices
  - Prevents UAF (use-after-free) bugs in extensions

### Fixed
- **Critical**: Git worktree detection and warnings (bd-73)
  - Added automatic detection when running in git worktrees
  - Displays prominent warning if daemon mode is active in worktree
  - Prevents daemon from committing/pushing to wrong branch
  - Documents `--no-daemon` flag as solution for worktree users
- **Critical**: Multiple daemon race condition (bd-54)
  - Implemented file locking (`daemon.lock`) to prevent multiple daemons per repository
  - Uses `flock` on Unix, `LockFileEx` on Windows for process-level exclusivity
  - Lock held for daemon lifetime, automatically released on exit
  - Eliminates race conditions in concurrent daemon start attempts
  - Backward compatible: Falls back to PID check for pre-lock daemons during upgrades
- **Bug**: daemon.lock tracked in git
  - Removed daemon.lock from git tracking
  - Added to .gitignore to prevent future commits
- **Bug**: Regression in Nix Flake (#110)
  - Fixed flake build issues
  - Restored working Nix development environment

### Changed
- UnderlyingDB() deprecated for most use cases
  - New UnderlyingConn(ctx) provides safer scoped access
  - Reduced risk of UAF bugs in database extensions
  - Updated EXTENDING.md with migration guide

### Documentation
- Complete release process documentation in RELEASING.md
- Enhanced EXTENDING.md with lifecycle safety patterns
- Added UnderlyingDB() tracking guidelines

## [0.11.0] - 2025-10-22

### Added
- **Issue Merging**: New `bd merge` command for consolidating duplicate issues (bd-7, bd-11-17)
  - Merge multiple source issues into a single target issue
  - Automatically migrates all dependencies and dependents to target
  - Updates text references (bd-X mentions) across all issue fields
  - Closes source issues with "Merged into bd-Y" reason
  - Supports `--dry-run` for validation without changes
  - Example: `bd merge bd-42 bd-43 --into bd-41`
- **Multi-ID Operations**: Batch operations for increased efficiency (bd-195, #101)
  - `bd update`: Update multiple issues at once
  - `bd show`: View multiple issues in single call
  - `bd label add/remove`: Apply labels to multiple issues
  - `bd close`: Close multiple issues with one command
  - `bd reopen`: Reopen multiple issues together
  - Example: `bd close bd-1 bd-2 bd-3 --reason "Done"`
- **Daemon RPC Improvements**: Enhanced sync operations (bd-2)
  - `bd sync` now works correctly in daemon mode
  - Export operations properly supported via RPC
  - Prevents database access conflicts during sync
- **Acceptance Criteria Alias**: Added `--acceptance-criteria` flag (bd-228, #102)
  - Backward-compatible alias for `--acceptance` in `bd update`
  - Improves clarity and matches field name

### Fixed
- **Critical**: Test isolation and database pollution (bd-1, bd-15, bd-19, bd-52)
  - Comprehensive test isolation ensuring tests never pollute production database
  - Fixed stress test issues writing 1000+ test issues to production
  - Quarantined RPC benchmarks to prevent pollution
  - Added database isolation canary tests
- **Critical**: Daemon cache staleness (bd-49)
  - Daemon now detects external database modifications via mtime check
  - Prevents serving stale data after external `bd import`, `rm bd.db`, etc.
  - Cache automatically invalidates when DB file changes
- **Critical**: Counter desync after deletions (bd-49)
  - Issue counters now sync correctly after bulk deletions
  - Prevents ID gaps and counter drift
- **Critical**: Labels and dependencies not persisted in daemon mode (#101)
  - Fixed label operations failing silently in daemon mode
  - Fixed dependency operations not saving in daemon mode
  - Both now correctly propagate through RPC layer
- **Daemon sync support**: `bd sync` command now works in daemon mode (bd-2)
  - Previously crashed with nil pointer when daemon running
  - Export operations now properly routed through RPC
- **Acceptance flag normalization**: Unified `--acceptance` flag behavior (bd-228, #102)
  - Added `--acceptance-criteria` as clearer alias
  - Both flags work identically for backward compatibility
- **Auto-import Git conflicts**: Better detection of merge conflicts (bd-270)
  - Auto-import detects and warns about unresolved Git merge conflicts
  - Prevents importing corrupted JSONL with conflict markers
  - Clear instructions for resolving conflicts

### Changed
- **BREAKING**: Removed global daemon socket fallback (bd-231)
  - Each project now must use its own local daemon (.beads/bd.sock)
  - Prevents cross-project daemon connections and database pollution
  - Migration: Stop any global daemon and restart with `bd daemon` in each project
  - Warning displayed if old global socket (~/.beads/bd.sock) is found
- **Database cleanup**: Project database cleaned from 1000+ to 55 issues
  - Removed accumulated test pollution from stress testing
  - Renumbered issues for clean ID space (bd-1 through bd-55)
  - Better test isolation prevents future pollution

### Deprecated
- Global daemon socket support (see BREAKING change above)

## [0.10.0] - 2025-10-20

### Added
- **Agent Onboarding**: New `bd onboard` command for agent-first documentation (bd-173)
  - Outputs structured instructions for agents to integrate bd into documentation
  - Bootstrap workflow: Add 'BEFORE ANYTHING ELSE: run bd onboard' to AGENTS.md
  - Agent adapts instructions to existing project structure
  - More agentic approach vs. direct string replacement
  - Updates README with new bootstrap workflow

## [0.9.11] - 2025-10-20

### Added
- **Labels Documentation**: Comprehensive LABELS.md guide (bd-159, bd-163)
  - Complete label system documentation with workflows and best practices
  - Common label patterns (components, domains, size, quality gates, releases)
  - Advanced filtering techniques and integration examples
  - Added Labels section to README with quick reference

### Fixed
- **Critical**: MCP server crashes on None/null responses (bd-172, fixes #79)
  - Added null safety checks in `list_issues()`, `ready()`, and `stats()` methods
  - Returns empty arrays/dicts instead of crashing on None responses
  - Prevents TypeError when daemon returns empty results

## [0.9.10] - 2025-10-18

### Added
- **Label Filtering**: Enhanced `bd list` command with label-based filtering (bd-161)
  - `--label` (or `-l`): Filter by multiple labels with AND semantics (must have ALL)
  - `--label-any`: Filter by multiple labels with OR semantics (must have AT LEAST ONE)
  - Examples:
    - `bd list --label backend,urgent`: Issues with both 'backend' AND 'urgent'
    - `bd list --label-any frontend,backend`: Issues with either 'frontend' OR 'backend'
  - Works in both daemon and direct modes
  - Includes comprehensive test coverage
- **Log Rotation**: Automatic daemon log rotation with configurable limits (bd-154)
  - Prevents unbounded log file growth for long-running daemons
  - Configurable via environment variables: `BEADS_DAEMON_LOG_MAX_SIZE`, `BEADS_DAEMON_LOG_MAX_BACKUPS`, `BEADS_DAEMON_LOG_MAX_AGE`, `BEADS_DAEMON_LOG_COMPRESS`
  - Optional compression of rotated logs
  - Defaults: 50MB max size, 7 backups, 30 day retention, compression enabled
- **Batch Deletion**: Enhanced `bd delete` command with batch operations (bd-127)
  - Delete multiple issues at once: `bd delete bd-1 bd-2 bd-3 --force`
  - Read from file: `bd delete --from-file deletions.txt --force`
  - Dry-run mode: `--dry-run` to preview deletions before execution
  - Cascade mode: `--cascade` to recursively delete all dependents
  - Force mode: `--force` to orphan dependents instead of failing
  - Atomic transactions: all deletions succeed or none do
  - Comprehensive statistics: tracks deleted issues, dependencies, labels, and events

### Fixed
- **Critical**: `bd list --status all` showing 0 issues (bd-148)
  - Status filter now treats "all" as special value meaning "show all statuses"
  - Previously treated "all" as literal status value, matching no issues

## [0.9.9] - 2025-10-17

### Added
- **Daemon RPC Architecture**: Production-ready RPC protocol for client-daemon communication (bd-110, bd-111, bd-112, bd-114, bd-117)
  - Unix socket-based RPC enables faster command execution via long-lived daemon process
  - Automatic client detection with graceful fallback to direct mode
  - Serializes SQLite writes and batches git operations to prevent concurrent access issues
  - Resolves database corruption, git lock contention, and ID counter conflicts with multiple agents
  - Comprehensive integration tests and stress testing with 4+ concurrent agents
- **Issue Deletion**: `bd delete` command for removing issues with comprehensive cleanup
  - Safely removes issues from database and JSONL export
  - Cleans up dependencies and references to deleted issues
  - Works correctly with git-based workflows
- **Issue Restoration**: `bd restore` command for recovering compacted/deleted issues
  - Restores issues from git history when needed
  - Preserves references and dependency relationships
- **Prefix Renaming**: `bd rename-prefix` command for batch ID prefix changes
  - Updates all issue IDs and text references throughout the database
  - Useful for project rebranding or namespace changes
- **Comprehensive Testing**: Added scripttest-based integration tests (#59)
  - End-to-end coverage for CLI workflows
  - Tests for init command edge cases (bd-70)

### Fixed
- **Critical**: Metadata errors causing crashes on first import (bd-663)
  - Auto-import now treats missing metadata as first import instead of failing
  - Eliminates initialization errors in fresh repositories
- **Critical**: N+1 query pattern in auto-import (bd-666)
  - Replaced per-issue queries with batch fetching
  - Dramatically improves performance for large imports
- **Critical**: Duplicate issue imports (bd-421)
  - Added deduplication logic to prevent importing same issue multiple times
  - Maintains data integrity during repeated imports
- **Bug**: Auto-flush missing after renumber/rename-prefix (bd-346)
  - Commands now properly export to JSONL after completion
  - Ensures git sees latest changes immediately
- **Bug**: Renumber ID collision with UUID temp IDs (bd-345)
  - Uses proper UUID-based temporary IDs to prevent conflicts during renumbering
  - ID counter now correctly syncs after renumbering operations
- **Bug**: Collision resolution dependency handling (bd-437)
  - Uses unchecked dependency addition during collision remapping
  - Prevents spurious cycle detection errors
- **Bug**: macOS crashes documented (closes #3, bd-87)
  - Added CGO_ENABLED=1 workaround documentation for macOS builds

### Changed
- CLI commands now prefer RPC when daemon is running
  - Improved error reporting and diagnostics for RPC failures
  - More consistent exit codes and status messages
- Internal command architecture refactored for RPC client/server sharing
  - Reduced code duplication between direct and daemon modes
  - Improved reliability of background operations
- Ready work sort order flipped to show oldest issues first
  - Helps prioritize long-standing work items

### Performance
- Faster command execution through RPC-backed daemon (up to 10x improvement)
- N+1 query elimination in list/show operations
- Reduced write amplification from improved auto-flush behavior
- Cycle detection performance benchmarks added (bd-311)

### Testing
- Integration tests for daemon RPC request/response flows
- End-to-end coverage for delete/restore lifecycles  
- Regression tests for metadata handling, auto-flush, ID counter sync
- Comprehensive tests for collision detection in auto-import (bd-401)

### Documentation
- Release process documentation added (RELEASING.md)
- Multiple workstreams warning banner for development coordination

## [0.9.8] - 2025-10-16

### Added
- **Background Daemon Mode**: `bd daemon` command for continuous auto-sync (#bd-386)
  - Watches for changes and automatically exports to JSONL
  - Monitors git repository for incoming changes and auto-imports
  - Production-ready with graceful shutdown, PID file management, and signal handling
  - Eliminates manual export/import in active development workflows
- **Git Synchronization**: `bd sync` command for automated git workflows (#bd-378)
  - One-command sync: stage, commit, pull, push JSONL changes
  - Automatic merge conflict resolution with collision remapping
  - Status reporting shows sync progress and any issues
  - Ideal for distributed teams and CI/CD integration
- **Issue Compaction**: `bd compact` command to summarize old closed issues (bd-254-264)
  - AI-powered summarization using Claude Haiku
  - Reduces database size while preserving essential information
  - Configurable thresholds for age, dependencies, and references
  - Compaction status visible in `bd show` output
- **Label and Title Filtering**: Enhanced `bd list` command (#45, bd-269)
  - Filter by labels: `bd list --label bug,critical`
  - Filter by title: `bd list --title "auth"`
  - Combine with status/priority filters
- **List Output Formats**: `bd list --format` flag for custom output (PR #46)
  - Format options: `default`, `compact`, `detailed`, `json`
  - Better integration with scripts and automation tools
- **MCP Reopen Support**: Reopen closed issues via MCP server
  - Claude Desktop plugin can now reopen issues
  - Useful for revisiting completed work
- **Cross-Type Cycle Prevention**: Dependency cycles detected across all types (bd-312)
  - Prevents A→B→A cycles even when mixing `blocks`, `related`, etc.
  - Semantic validation for parent-child direction
  - Diagnostic warnings when cycles detected

### Fixed
- **Critical**: Auto-import collision skipping bug (bd-393, bd-228)
  - Import would silently skip collisions instead of remapping
  - Could cause data loss when merging branches
  - Now correctly applies collision resolution with remapping
- **Critical**: Transaction state corruption (bd-221)
  - Nested transactions could corrupt database state
  - Fixed with proper transaction boundary handling
- **Critical**: Concurrent temp file collisions (bd-306, bd-373)
  - Multiple `bd` processes would collide on shared `.tmp` filename
  - Now uses PID suffix for temp files: `.beads/issues.jsonl.tmp.12345`
- **Critical**: Circular dependency detection gaps (bd-307)
  - Some cycle patterns were missed by detection algorithm
  - Enhanced with comprehensive cycle prevention
- **Bug**: False positive merge conflict detection (bd-313, bd-270)
  - Auto-import would detect conflicts when none existed
  - Fixed with improved Git conflict marker detection
- **Bug**: Import timeout with large issue sets (bd-199)
  - 200+ issue imports would timeout
  - Optimized import performance
- **Bug**: Collision resolver missing ID counter sync (bd-331)
  - After remapping, ID counters weren't updated
  - Could cause duplicate IDs in subsequent creates
- **Bug**: NULL handling in statistics for empty databases (PR #37)
  - `bd stats` would crash on newly initialized databases
  - Fixed NULL value handling in GetStatistics

### Changed
- Compaction removes snapshot/restore (simplified to permanent decay)
- Export file writing refactored to avoid Windows Defender false positives (PR #31)
- Error handling improved in auto-import and fallback paths (PR #47)
- Reduced cyclomatic complexity in main.go (PR #48)
- MCP integration tests fixed and linting cleaned up (PR #40)

### Performance
- Cycle detection benchmarks added (bd-311)
- Import optimization for large issue sets
- Export uses PID-based temp files to avoid lock contention

### Community
- Merged PR #31: Windows Defender mitigation for export
- Merged PR #37: Fix NULL handling in statistics
- Merged PR #38: Nix flake for declarative builds
- Merged PR #40: MCP integration test fixes
- Merged PR #45: Label and title filtering for bd list
- Merged PR #46: Add --format flag to bd list
- Merged PR #47: Error handling consistency
- Merged PR #48: Cyclomatic complexity reduction

## [0.9.2] - 2025-10-14

### Added
- **One-Command Dependency Creation**: `--deps` flag for `bd create` (#18)
  - Create issues with dependencies in a single command
  - Format: `--deps type:id` or just `--deps id` (defaults to blocks)
  - Multiple dependencies: `--deps discovered-from:bd-20,blocks:bd-15`
  - Whitespace-tolerant parsing
  - Particularly useful for AI agents creating discovered-from issues
- **External Reference Tracking**: `external_ref` field for linking to external trackers
  - Link bd issues to GitHub, Jira, Linear, etc.
  - Example: `bd create "Issue" --external-ref gh-42`
  - `bd update` supports updating external references
  - Tracked in JSONL for git portability
- **Metadata Storage**: Internal metadata table for system state
  - Stores import hash for idempotent auto-import
  - Enables future extensibility for system preferences
  - Auto-migrates existing databases
- **Windows Support**: Complete Windows 11 build instructions (#10)
  - Tested with mingw-w64
  - Full CGo support documented
  - PATH setup instructions
- **Go Extension Example**: Complete working example of database extensions (#15)
  - Demonstrates custom table creation
  - Shows cross-layer queries joining with issues
  - Includes test suite and documentation
- **Issue Type Display**: `bd list` now shows issue type in output (#17)
  - Better visibility: `bd-1 [P1] [bug] open`
  - Helps distinguish bugs from features at a glance

### Fixed
- **Critical**: Dependency tree deduplication for diamond dependencies (bd-85, #1)
  - Fixed infinite recursion in complex dependency graphs
  - Prevents duplicate nodes at same level
  - Handles multiple blockers correctly
- **Critical**: Hash-based auto-import replaces mtime comparison (bd-84)
  - Git pull updates mtime but may not change content
  - Now uses SHA256 hash to detect actual changes
  - Prevents unnecessary imports after git operations
- **Critical**: Parallel issue creation race condition (PR #8, bd-66)
  - Multiple processes could generate same ID
  - Replaced in-memory counter with atomic database counter
  - Syncs counters after import to prevent collisions
  - Comprehensive test coverage

### Changed
- Auto-import now uses content hash instead of modification time
- Dependency tree visualization improved for complex graphs
- Better error messages for dependency operations

### Community
- Merged PR #8: Parallel issue creation fix
- Merged PR #10: Windows build instructions
- Merged PR #12: Fix quickstart EXTENDING.md link
- Merged PR #14: Better enable Go extensions
- Merged PR #15: Complete Go extension example
- Merged PR #17: Show issue type in list output

## [0.9.1] - 2025-10-14

### Added
- **Incremental JSONL Export**: Major performance optimization
  - Dirty issue tracking system to only export changed issues
  - Auto-flush with 5-second debounce after CRUD operations
  - Automatic import when JSONL is newer than database
  - `--no-auto-flush` and `--no-auto-import` flags for manual control
  - Comprehensive test coverage for auto-flush/import
- **ID Space Partitioning**: Explicit ID assignment for parallel workers
  - `bd create --id worker1-100` for controlling ID allocation
  - Enables multiple agents to work without conflicts
  - Documented in CLAUDE.md for agent workflows
- **Auto-Migration System**: Seamless database schema upgrades
  - Automatically adds dirty_issues table to existing databases
  - Silent migration on first access after upgrade
  - No manual intervention required

### Fixed
- **Critical**: Race condition in dirty tracking (TOCTOU bug)
  - Could cause data loss during concurrent operations
  - Fixed by tracking specific exported IDs instead of clearing all
- **Critical**: Export with filters cleared all dirty issues
  - Status/priority filters would incorrectly mark non-matching issues as clean
  - Now only clears issues that were actually exported
- **Bug**: Malformed ID detection never worked
  - SQLite CAST returns 0 for invalid strings, not NULL
  - Now correctly detects non-numeric ID suffixes like "bd-abc"
  - No false positives on legitimate zero-prefixed IDs
- **Bug**: Inconsistent dependency dirty marking
  - Duplicated 20+ lines of code in AddDependency/RemoveDependency
  - Refactored to use shared markIssuesDirtyTx() helper
- Fixed unchecked error in import.go when unmarshaling JSON
- Fixed unchecked error returns in test cleanup code
- Removed duplicate test code in dependencies_test.go
- Fixed Go version in go.mod (was incorrectly set to 1.25.2)

### Changed
- Export now tracks which specific issues were exported
- ClearDirtyIssuesByID() added (ClearDirtyIssues() deprecated with race warning)
- Dependency operations use shared dirty-marking helper (DRY)

### Performance
- Incremental export: Only writes changed issues (vs full export)
- Regex caching in ID replacement: 1.9x performance improvement
- Automatic debounced flush prevents excessive I/O

## [0.9.0] - 2025-10-12

### Added
- **Collision Resolution System**: Automatic ID remapping for import collisions
  - Reference scoring algorithm to minimize updates during remapping
  - Word-boundary regex matching to prevent false replacements
  - Automatic updating of text references and dependencies
  - `--resolve-collisions` flag for safe branch merging
  - `--dry-run` flag to preview collision detection
- **Export/Import with JSONL**: Git-friendly text format
  - Dependencies embedded in JSONL for complete portability
  - Idempotent import (exact matches detected)
  - Collision detection (same ID, different content)
- **Ready Work Algorithm**: Find issues with no open blockers
  - `bd ready` command shows unblocked work
  - `bd blocked` command shows what's waiting
- **Dependency Management**: Four dependency types
  - `blocks`: Hard blocker (affects ready work)
  - `related`: Soft relationship
  - `parent-child`: Epic/subtask hierarchy
  - `discovered-from`: Track issues discovered during work
- **Database Discovery**: Auto-find database in project hierarchy
  - Walks up directory tree like git
  - Supports `$BEADS_DB` environment variable
  - Falls back to `~/.beads/default.db`
- **Comprehensive Documentation**:
  - README.md with 900+ lines of examples and FAQs
  - CLAUDE.md for AI agent integration patterns
  - SECURITY.md with security policy and best practices
  - TEXT_FORMATS.md analyzing JSONL approach
  - EXTENDING.md for database extension patterns
  - GIT_WORKFLOW.md for git integration
- **Examples**: Real-world integration patterns
  - Python agent implementation
  - Bash agent script
  - Git hooks for automatic export/import
  - Branch merge workflow with collision resolution
  - Claude Desktop MCP integration (coming soon)

### Changed
- Switched to JSONL as source of truth (from binary SQLite)
- SQLite database now acts as ephemeral cache
- Issue IDs generated with numerical max (not alphabetical)
- Export sorts issues by ID for consistent git diffs

### Security
- SQL injection protection via allowlisted field names
- Input validation for all issue fields
- File path validation for database operations
- Warnings about not storing secrets in issues

## [0.1.0] - Initial Development

### Added
- Core issue tracking (create, update, list, show, close)
- SQLite storage backend
- Dependency tracking with cycle detection
- Label support
- Event audit trail
- Full-text search
- Statistics and reporting
- `bd init` for project initialization
- `bd quickstart` interactive tutorial

---

## Version History

- **0.9.8** (2025-10-16): Daemon mode, git sync, compaction, critical bug fixes
- **0.9.2** (2025-10-14): Community PRs, critical bug fixes, and --deps flag
- **0.9.1** (2025-10-14): Performance optimization and critical bug fixes
- **0.9.0** (2025-10-12): Pre-release polish and collision resolution
- **0.1.0**: Initial development version

## Upgrade Guide

### Upgrading to 0.9.8

No breaking changes. All changes are backward compatible:
- **bd daemon**: New optional background service for auto-sync workflows
- **bd sync**: New optional git integration command
- **bd compact**: New optional command for issue summarization (requires Anthropic API key)
- **--format flag**: Optional new feature for `bd list`
- **Label/title filters**: Optional new filters for `bd list`
- **Bug fixes**: All critical fixes are transparent to users

Simply pull the latest version and rebuild:
```bash
go install github.com/steveyegge/beads/cmd/bd@latest
# or
git pull && go build -o bd ./cmd/bd
```

**Note**: The `bd compact` command requires an Anthropic API key in `$ANTHROPIC_API_KEY` environment variable. All other features work without any additional setup.

### Upgrading to 0.9.2

No breaking changes. All changes are backward compatible:
- **--deps flag**: Optional new feature for `bd create`
- **external_ref**: Optional field, existing issues unaffected
- **Metadata table**: Auto-migrates on first use
- **Bug fixes**: All critical fixes are transparent to users

Simply pull the latest version and rebuild:
```bash
go install github.com/steveyegge/beads/cmd/bd@latest
# or
git pull && go build -o bd ./cmd/bd
```

### Upgrading to 0.9.1

No breaking changes. All changes are backward compatible:
- **Auto-migration**: The dirty_issues table is automatically added to existing databases
- **Auto-flush/import**: Enabled by default, improves workflow (can disable with flags if needed)
- **ID partitioning**: Optional feature, use `--id` flag only if needed for parallel workers

If you're upgrading from 0.9.0, simply pull the latest version. Your existing database will be automatically migrated on first use.

### Upgrading to 0.9.0

No breaking changes. The JSONL export format is backward compatible.

If you have issues in your database:
1. Run `bd export -o .beads/issues.jsonl` to create the text file
2. Commit `.beads/issues.jsonl` to git
3. Add `.beads/*.db` to `.gitignore`

New collaborators can clone the repo and run:
```bash
bd import -i .beads/issues.jsonl
```

The SQLite database will be automatically populated from the JSONL file.

## Future Releases

See open issues tagged with milestone markers for planned features in upcoming releases.

For version 1.0, see: `bd dep tree bd-8` (the 1.0 milestone epic)<|MERGE_RESOLUTION|>--- conflicted
+++ resolved
@@ -6,14 +6,6 @@
 and this project adheres to [Semantic Versioning](https://semver.org/spec/v2.0.0.html).
 
 ## [Unreleased]
-
-## [0.30.0] - 2025-12-15
-
-## [0.30.0] - 2025-12-15
-
-**Tombstone Architecture** - This release completes the migration to inline tombstones
-for soft-delete, replacing the legacy `deletions.jsonl` manifest. This is intended to
-be the last significant architectural change to Beads' storage format.
 
 ### Added
 
@@ -29,12 +21,7 @@
   - Archives old file as `deletions.jsonl.migrated`
   - Use `--dry-run` to preview changes
 
-- **`bd doctor` tombstone health checks (bd-s3v)**
-  - Detects orphaned tombstones (missing from database)
-  - Identifies expired tombstones ready for pruning
-  - Warns about tombstone/live issue conflicts
-
-- **Enhanced Git Worktree Support (bd-737)** - Comprehensive compatibility improvements using shared database architecture
+- **Enhanced Git Worktree Support** (bd-737): Comprehensive compatibility improvements for git worktrees using shared database architecture
   - Shared `.beads` database across all worktrees in a repository
   - Worktree-aware database discovery prioritizes main repository
   - Git hooks automatically adapt to worktree context
@@ -43,100 +30,6 @@
   - Worktree lifecycle management with sparse checkout for sync branches
   - Automatic detection and user-friendly warnings for worktree conflicts
 
-<<<<<<< HEAD
-- **MCP Context Engineering Optimizations (GH #481)** - 80-90% context reduction
-  - Smarter tool response formatting reduces token usage
-  - Compaction configuration options for MCP server
-  - Extended context engineering documentation
-
-- **`bd thanks` command (GH #555)** - Thank contributors to your project
-  - Lists contributors with their contribution counts
-  - Useful for acknowledgments and community building
-
-- **`BD_NO_INSTALL_HOOKS` environment variable (GH #500)**
-  - Set to disable automatic git hook installation
-  - Useful for CI environments or custom hook setups
-
-- **Claude Code skill marketplace installation (GH #468)**
-  - Beads skill now installable via Claude Code marketplace
-  - Slash commands updated to use `beads:` prefix (GH #467)
-
-- **Smithery integration (GH #501)** - "Run in Smithery" badge for easy MCP server deployment
-
-- **`bd version` shows commit and branch (GH #504)** - Better version diagnostics
-
-### Fixed
-
-- **Daemon delete auto-sync (GH #528, #537)**
-  - Delete operations now properly trigger auto-sync to sync branch
-  - RPC support for delete mutations
-  - Fixed sync branch commits failing with pre-commit hooks (GH #521)
-
-- **`close_reason` persistence (GH #551)** - Close reasons now properly saved to database on close
-
-- **`bd migrate-tombstones` corruption fix (GH #554)** - Prevents corrupting deletions manifest during migration
-
-- **JSONL-only mode improvements (GH #549)**
-  - Proper `GetReadyWork`/`GetBlockedIssues` implementation for memory storage
-  - Fixed child counters in no-database mode
-  - Better detection and error messages (GH #534)
-
-- **Tombstone sync fixes**
-  - Preserve tombstones in `sanitizeJSONLWithDeletions` (bd-kzxd)
-  - Include tombstones when building ID map during import
-  - Clear `closed_at` when converting closed issue to tombstone
-  - Include tombstones in `getCurrentJSONLIDs` to prevent doctor corruption (GH #552)
-
-- **Sync safety improvements**
-  - Protect locally exported issues from sanitization (bd-3ee1)
-  - Add safety guards for issue deletion in blocked command
-  - Retry with rebase for concurrent push conflicts
-  - Protect local issues from git-history-backfill during sync (GH #485)
-
-- **Windows fixes**
-  - `bd onboard` no longer hangs on Windows (GH #531)
-  - Restored Windows smoke tests (reverted by #478)
-
-- **External `BEADS_DIR` support** - Sync now works with beads data in separate git repository
-
-- **Go version inconsistencies and broken documentation links (GH #535)**
-
-- **Stealth mode path fix (GH #538)** - Use project-specific paths in global gitignore
-
-- **Daemon sync-branch hook incompatibility detection (GH #532)**
-
-### Performance
-
-- **Lock file improvements (GH #484, #555)**
-  - Fixed stale startlock delay
-  - Fast fail on stale lock from crashed process
-  - Comprehensive benchmarks added
-  - Test coverage improved from 42% to 98%
-
-### Documentation
-
-- Agent memory patterns using comments (GH #487) - @bryceroche
-- Added beads_viewer TUI to third-party tools (GH #515) - @aspiers
-- Go install fallback instructions and uninstall documentation
-
-### Contributors
-
-Thanks to our community contributors for this release:
-
-- @aspiers - Documentation for beads_viewer
-- @AodhanHayter - Nix version fix (GH #502)
-- @broady - close_reason persistence (GH #551)
-- @bryceroche - Agent memory documentation (GH #487)
-- @cerebustech-dev - Sync protection fix (GH #485)
-- @cpdata - Daemon sync fixes (GH #521, #528, #537)
-- @gurdasnijor - Smithery badge (GH #501)
-- @loganthomas - Documentation fixes (GH #535)
-- @mahawi1992 - MCP context optimizations (GH #481)
-- @maphew - Version output and migration fix (GH #504, #554)
-- @rsnodgrass - `bd thanks` and benchmarks (GH #484, #555)
-- @schpet - Claude Code skill marketplace (GH #467, #468)
-- @withzombies - `BD_NO_INSTALL_HOOKS` env var (GH #500)
-=======
 ### Fixed
 
 - **`bd` now finds `.beads` from nested worktrees** (GH#509)
@@ -144,7 +37,6 @@
     `bd` now correctly finds `.beads/` in the parent repo
   - Uses `git rev-parse --git-common-dir` to reliably locate the main repository root
   - Works from any subdirectory within the nested worktree
->>>>>>> 00cd799f
 
 ## [0.29.0] - 2025-12-03
 
